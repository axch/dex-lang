-- Copyright 2021 Google LLC
--
-- Use of this source code is governed by a BSD-style
-- license that can be found in the LICENSE file or at
-- https://developers.google.com/open-source/licenses/bsd

module Transpose (transpose) where

import Data.Foldable
import Control.Monad
import Control.Monad.Reader
import qualified Data.Set as S

import MTL1
import Err
import Name
import Syntax
import Builder
import QueryType
import Util (enumerate)
import GHC.Stack

transpose :: (MonadFail1 m, EnvReader m) => Atom n -> m n (Atom n)
transpose lam = liftBuilder do
  lam'@(Lam (LamExpr b body)) <- sinkM lam
  Pi (PiType piBinder _ resultTy) <- getType lam'
  let argTy = binderType b
  let resultTy' = ignoreHoistFailure $ hoist piBinder resultTy
  runReaderT1 (ListE []) $ runSubstReaderT idSubst $
    buildLam noHint LinArrow resultTy' Pure \ct ->
      withAccumulator (sink argTy) \refSubstVal ->
        extendSubst (b @> refSubstVal) $
          transposeBlock body (sink $ Var ct)
{-# SCC transpose #-}

-- === transposition monad ===

data TransposeSubstVal c n where
  RenameNonlin :: Name c n -> TransposeSubstVal c n
  -- accumulator references corresponding to non-ref linear variables
  LinRef :: Atom n -> TransposeSubstVal AtomNameC n
  -- as an optimization, we don't make references for trivial vector spaces
  LinTrivial :: TransposeSubstVal AtomNameC n

type LinRegions = ListE AtomName

type TransposeM a = SubstReaderT TransposeSubstVal
                      (ReaderT1 LinRegions BuilderM) a

type TransposeM' a = SubstReaderT AtomSubstVal
                       (ReaderT1 LinRegions BuilderM) a

-- TODO: it might make sense to replace substNonlin/isLin
-- with a single `trySubtNonlin :: e i -> Maybe (e o)`.
-- But for that we need a way to traverse names, like a monadic
-- version of `substE`.
substNonlin :: (SinkableE e, SubstE Name e, HasCallStack)
            => e i -> TransposeM i o (e o)
substNonlin e = do
  subst <- getSubst
  fmapNamesM (\v -> case subst ! v of
                      RenameNonlin v' -> v'
                      _ -> error "not a nonlinear expression") e

-- TODO: Can we generalize onNonLin to accept SubstReaderT Name instead of
-- SubstReaderT AtomSubstVal?  For that to work, we need another combinator,
-- that lifts a SubstReader AtomSubstVal into a SubstReader Name, because
-- effectsSubstE is currently typed as SubstReader AtomSubstVal.
-- Then we can presumably recode substNonlin as `onNonLin substM`.  We may
-- be able to do that anyway, except we will then need to restrict the type
-- of substNonlin to require `SubstE AtomSubstVal e`; but that may be fine.
onNonLin :: HasCallStack
         => TransposeM' i o a -> TransposeM i o a
onNonLin cont = do
  subst <- getSubst
  let subst' = newSubst (\v -> case subst ! v of
                                 RenameNonlin v' -> Rename v'
                                 _ -> error "not a nonlinear expression")
  liftSubstReaderT $ runSubstReaderT subst' cont

isLin :: HoistableE e => e i -> TransposeM i o Bool
isLin e = do
  substVals <- mapM lookupSubstM $ freeAtomVarsList e
  return $ flip any substVals \case
    LinTrivial     -> True
    LinRef _       -> True
    RenameNonlin _ -> False

withAccumulator
  :: Emits o
  => Type o
  -> (forall o'. (Emits o', DExt o o') => TransposeSubstVal AtomNameC o' -> TransposeM i o' ())
  -> TransposeM i o (Atom o)
withAccumulator ty cont = do
  singletonTypeVal ty >>= \case
    Nothing -> do
      baseMonoid <- tangentBaseMonoidFor =<< getBaseMonoidType ty
      getSnd =<< emitRunWriter noHint ty baseMonoid \_ ref ->
                   cont (LinRef $ Var ref) >> return UnitVal
    Just val -> do
      -- If the accumulator's type is inhabited by just one value, we
      -- don't need any actual accumulation, and can just return that
      -- value.  (We still run `cont` because it may emit decls that
      -- have effects.)
      Distinct <- getDistinct
      cont LinTrivial >> return val

emitCTToRef :: (Emits n, Builder m) => Atom n -> Atom n -> m n ()
emitCTToRef ref ct = do
  baseMonoid <- getType ct >>= getBaseMonoidType >>= tangentBaseMonoidFor
  void $ emitOp $ PrimEffect ref $ MExtend baseMonoid ct

getLinRegions :: TransposeM i o [AtomName o]
getLinRegions = asks fromListE

extendLinRegions :: AtomName o -> TransposeM i o a -> TransposeM i o a
extendLinRegions v cont = local (\(ListE vs) -> ListE (v:vs)) cont

-- === actual pass ===

transposeBlock :: Emits o => Block i -> Atom o -> TransposeM i o ()
transposeBlock (Block _ decls result) ct = transposeWithDecls decls result ct

transposeWithDecls :: Emits o => Nest Decl i i' -> Atom i' -> Atom o -> TransposeM i o ()
transposeWithDecls Empty atom ct = transposeAtom atom ct
transposeWithDecls (Nest (Let b (DeclBinding _ ty expr)) rest) result ct =
  substExprIfNonlin expr >>= \case
    Nothing  -> do
      ty' <- substNonlin ty
      ctExpr <- withAccumulator ty' \refSubstVal ->
                  extendSubst (b @> refSubstVal) $
                    transposeWithDecls rest result (sink ct)
      transposeExpr expr ctExpr
    Just nonlinExpr -> do
      v <- emit nonlinExpr
      extendSubst (b @> RenameNonlin v) $
        transposeWithDecls rest result ct

substExprIfNonlin :: Expr i -> TransposeM i o (Maybe (Expr o))
substExprIfNonlin expr =
  isLin expr >>= \case
    True -> return Nothing
    False -> do
      onNonLin (getEffectsSubst expr) >>= isLinEff >>= \case
        True -> return Nothing
        False -> Just <$> substNonlin expr

isLinEff :: EffectRow o -> TransposeM i o Bool
isLinEff effs@(EffectRow _ Nothing) = do
  regions <- getLinRegions
  let effRegions = freeAtomVarsList effs
  return $ not $ null $ S.fromList effRegions `S.intersection` S.fromList regions
isLinEff _ = error "Can't transpose polymorphic effects"

transposeExpr :: Emits o => Expr i -> Atom o -> TransposeM i o ()
transposeExpr expr ct = case expr of
  Atom atom     -> transposeAtom atom ct
  -- TODO: Instead, should we handle table application like nonlinear
  -- expressions, where we just project the reference?
  App _ _ -> error "shouldn't have App left"
  TabApp x is -> do
    is' <- mapM substNonlin is
    case x of
      Var v -> do
        lookupSubstM v >>= \case
          RenameNonlin _ -> error "shouldn't happen"
          LinRef ref -> do
            refProj <- naryIndexRef ref (toList is')
            emitCTToRef refProj ct
          LinTrivial -> return ()
      ProjectElt idxs v -> do
        lookupSubstM v >>= \case
          RenameNonlin _ -> error "an error, probably"
          LinRef ref -> do
            ref' <- getNaryProjRef (toList idxs) ref
            refProj <- naryIndexRef ref' (toList is')
            emitCTToRef refProj ct
          LinTrivial -> return ()
      _ -> error $ "shouldn't occur: " ++ pprint x
  Op op         -> transposeOp op ct
  Hof hof       -> transposeHof hof ct
  Case e alts _ _ -> do
    linearScrutinee <- isLin e
    case linearScrutinee of
      True  -> notImplemented
      False -> do
        e' <- substNonlin e
        void $ buildCase e' UnitTy \i v -> do
          v' <- emitAtomToName v
          Abs b body <- return $ alts !! i
          extendSubst (b @> RenameNonlin v') do
            transposeBlock body (sink ct)
          return UnitVal

transposeOp :: Emits o => Op i -> Atom o -> TransposeM i o ()
transposeOp op ct = case op of
  UnOp  FNeg x    -> transposeAtom x =<< neg ct
  UnOp  _    _    -> notLinear
  BinOp FAdd x y  -> transposeAtom x ct >> transposeAtom y ct
  BinOp FSub x y  -> transposeAtom x ct >> (transposeAtom y =<< neg ct)
  BinOp FMul x y  -> do
    xLin <- isLin x
    if xLin
      then transposeAtom x =<< mul ct =<< substNonlin y
      else transposeAtom y =<< mul ct =<< substNonlin x
  BinOp FDiv x y  -> transposeAtom x =<< div' ct =<< substNonlin y
  BinOp _    _ _  -> notLinear
  PrimEffect refArg m   -> do
    refArg' <- substNonlin refArg
    let emitEff = emitOp . PrimEffect refArg'
    case m of
      MAsk -> do
        baseMonoid <- getType ct >>= getBaseMonoidType >>= tangentBaseMonoidFor
        void $ emitEff $ MExtend baseMonoid ct
      -- XXX: This assumes that the update function uses a tangent (0, +) monoid
      --      rule for RunWriter.
      MExtend _ x -> transposeAtom x =<< emitEff MAsk
      MGet -> void $ emitEff . MPut =<< addTangent ct =<< emitEff MGet
      MPut x -> do
        ct' <- emitEff MGet
        transposeAtom x ct'
        zero <- getType ct' >>= zeroAt
        void $ emitEff $ MPut zero
  TabCon ty es -> do
    TabTy b _ <- return ty
    idxTy <- substNonlin $ binderAnn b
    forM_ (enumerate es) \(ordinalIdx, e) -> do
      i <- unsafeFromOrdinal idxTy (IdxRepVal $ fromIntegral ordinalIdx)
      tabApp ct i >>= transposeAtom e
  IndexRef     _ _      -> notImplemented
  ProjRef      _ _      -> notImplemented
  Select       _ _ _    -> notImplemented
  CastOp       _ _      -> notImplemented
  BitcastOp    _ _      -> notImplemented
  RecordCons   _ _      -> unreachable
  RecordConsDynamic _ _ _ -> unreachable
  RecordSplitDynamic _ _  -> unreachable
  RecordSplit  _ _      -> unreachable
  VariantLift  _ _      -> unreachable
  VariantSplit _ _      -> unreachable
  VariantMake  _ _ _ _  -> unreachable
  SumToVariant _        -> notImplemented
  PtrStore _ _          -> notLinear
  PtrLoad    _          -> notLinear
  PtrOffset _ _         -> notLinear
  IOAlloc _ _           -> notLinear
  IOFree _              -> notLinear
  ThrowError   _        -> notLinear
  DataConTag _          -> notLinear
  ToEnum _ _            -> notLinear
  ThrowException _      -> notLinear
  OutputStreamPtr       -> notLinear
<<<<<<< HEAD
  ProjNewtype _         -> unreachable
=======
  Perform _ _           -> unreachable
>>>>>>> 70207300
  ProjMethod _ _        -> unreachable
  ExplicitApply _ _     -> unreachable
  MonoLiteral _         -> unreachable
  AllocDest _           -> unreachable
  Place _ _             -> unreachable
  Freeze _              -> unreachable
  VectorBroadcast _ _   -> unreachable
  VectorIota _          -> unreachable
  VectorSubref _ _ _    -> unreachable
  Resume _ _            -> notLinear
  Handle _ _            -> notLinear
  where
    notLinear = error $ "Can't transpose a non-linear operation: " ++ pprint op
    unreachable = error $ "Shouldn't appear in transposition: " ++ pprint op

transposeAtom :: HasCallStack => Emits o => Atom i -> Atom o -> TransposeM i o ()
transposeAtom atom ct = case atom of
  Var v -> do
    lookupSubstM v >>= \case
      RenameNonlin _ ->
        -- XXX: we seem to need this case, but it feels like it should be an error!
        return ()
      LinRef ref -> emitCTToRef ref ct
      LinTrivial -> return ()
  Con con         -> transposeCon con ct
  DepPair _ _ _   -> notImplemented
  TabVal b body   -> do
    ty <- substNonlin $ binderAnn b
    void $ buildFor noHint Fwd ty \i -> do
      ct' <- tabApp (sink ct) (Var i)
      extendSubst (b@>RenameNonlin i) $ transposeBlock body ct'
      return UnitVal
  Lam _           -> notTangent
  TabLam _        -> notTangent
  DictCon _       -> notTangent
  DictTy _        -> notTangent
  HandlerDictCon _ -> notTangent  -- TODO(alex): check correctness
  HandlerDictTy _ -> notTangent   -- TODO(alex): check correctness
  TypeCon _ _ _   -> notTangent
  LabeledRow _    -> notTangent
  RecordTy _      -> notTangent
  VariantTy _     -> notTangent
  Pi _            -> notTangent
  TabPi _         -> notTangent
  DepPairTy _     -> notTangent
  TC _            -> notTangent
  Eff _           -> notTangent
  ACase _ _ _     -> error "Unexpected ACase"
  BoxedRef _       -> error "Unexpected ref"
  DepPairRef _ _ _ -> error "Unexpected ref"
  ProjectElt idxs v -> do
    lookupSubstM v >>= \case
      RenameNonlin _ -> error "an error, probably"
      LinRef ref -> do
        ref' <- getNaryProjRef (toList idxs) ref
        emitCTToRef ref' ct
      LinTrivial -> return ()
  where notTangent = error $ "Not a tangent atom: " ++ pprint atom

transposeHof :: Emits o => Hof i -> Atom o -> TransposeM i o ()
transposeHof hof ct = case hof of
  For ann d (Lam (LamExpr b  body)) -> do
    ixTy <- ixTyFromDict =<< substNonlin d
    void $ buildForAnn (getNameHint b) (flipDir ann) ixTy \i -> do
      ctElt <- tabApp (sink ct) (Var i)
      extendSubst (b@>RenameNonlin i) $ transposeBlock body ctElt
      return UnitVal
  RunState Nothing s (Lam (BinaryLamExpr hB refB body)) -> do
    (ctBody, ctState) <- fromPair ct
    (_, cts) <- (fromPair =<<) $ emitRunState noHint ctState \h ref -> do
      extendSubst (hB@>RenameNonlin h) $ extendSubst (refB@>RenameNonlin ref) $
        extendLinRegions h $
          transposeBlock body (sink ctBody)
      return UnitVal
    transposeAtom s cts
  RunReader r (Lam (BinaryLamExpr hB refB body)) -> do
    accumTy <- getReferentTy =<< substNonlin (EmptyAbs $ PairB hB refB)
    baseMonoid <- getBaseMonoidType accumTy >>= tangentBaseMonoidFor
    (_, ct') <- (fromPair =<<) $ emitRunWriter noHint accumTy baseMonoid \h ref -> do
      extendSubst (hB@>RenameNonlin h) $ extendSubst (refB@>RenameNonlin ref) $
        extendLinRegions h $
          transposeBlock body (sink ct)
      return UnitVal
    transposeAtom r ct'
  RunWriter Nothing _ (Lam (BinaryLamExpr hB refB body))-> do
    -- TODO: check we have the 0/+ monoid
    (ctBody, ctEff) <- fromPair ct
    void $ emitRunReader noHint ctEff \h ref -> do
      extendSubst (hB@>RenameNonlin h) $ extendSubst (refB@>RenameNonlin ref) $
        extendLinRegions h $
          transposeBlock body (sink ctBody)
      return UnitVal
  _ -> notImplemented

transposeCon :: Emits o => Con i -> Atom o -> TransposeM i o ()
transposeCon con ct = case con of
  Lit _             -> return ()
  ProdCon []        -> return ()
  ProdCon xs ->
    forM_ (enumerate xs) \(i, x) ->
      getProj i ct >>= transposeAtom x
  Newtype ty e      -> case ty of
    TC (Fin _) -> notTangent
    StaticRecordTy _ -> transposeAtom e (unwrapNewtype ct)
    _ -> notImplemented
  SumCon _ _ _      -> notImplemented
  SumAsProd _ _ _   -> notImplemented
  LabelCon _     -> notTangent
  BaseTypeRef _  -> notTangent
  TabRef _       -> notTangent
  ConRef _       -> notTangent
  ExplicitDict _ _ -> notTangent
  DictHole _ _ -> notTangent
  HandlerHole _ _ -> notTangent
  where notTangent = error $ "Not a tangent atom: " ++ pprint (Con con)

notImplemented :: HasCallStack => a
notImplemented = error "Not implemented"

flipDir :: ForAnn -> ForAnn
flipDir ann = case ann of
  Fwd -> Rev
  Rev -> Fwd

-- === instances ===

instance GenericE (TransposeSubstVal c) where
  type RepE (TransposeSubstVal c) = EitherE3 (Name c) Atom UnitE
  fromE = error "todo"
  toE   = error "todo"

instance SinkableE (TransposeSubstVal c)
instance SinkableV TransposeSubstVal

instance FromName TransposeSubstVal where
  fromName v = RenameNonlin v<|MERGE_RESOLUTION|>--- conflicted
+++ resolved
@@ -250,11 +250,8 @@
   ToEnum _ _            -> notLinear
   ThrowException _      -> notLinear
   OutputStreamPtr       -> notLinear
-<<<<<<< HEAD
   ProjNewtype _         -> unreachable
-=======
   Perform _ _           -> unreachable
->>>>>>> 70207300
   ProjMethod _ _        -> unreachable
   ExplicitApply _ _     -> unreachable
   MonoLiteral _         -> unreachable
