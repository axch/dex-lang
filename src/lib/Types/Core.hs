-- Copyright 2022 Google LLC
--
-- Use of this source code is governed by a BSD-style
-- license that can be found in the LICENSE file or at
-- https://developers.google.com/open-source/licenses/bsd

{-# LANGUAGE DeriveGeneric #-}
{-# LANGUAGE FlexibleContexts #-}
{-# LANGUAGE FlexibleInstances #-}
{-# LANGUAGE StrictData #-}
{-# LANGUAGE DeriveFunctor #-}
{-# LANGUAGE ViewPatterns #-}
{-# LANGUAGE TypeFamilies #-}
{-# LANGUAGE InstanceSigs #-}
{-# LANGUAGE UndecidableInstances #-}
{-# LANGUAGE StandaloneDeriving #-}
{-# LANGUAGE DerivingStrategies #-}
{-# LANGUAGE DerivingVia #-}
{-# LANGUAGE DefaultSignatures #-}
{-# LANGUAGE ConstraintKinds #-}

-- Core data types for CoreIR and its variations.

module Types.Core (module Types.Core, SymbolicZeros (..)) where

import Control.Applicative
import Data.Word
import Data.Functor
import Data.Foldable (toList)
import Data.Hashable
import Data.List.NonEmpty (NonEmpty (..))
import Data.Text.Prettyprint.Doc  hiding (nest)
import qualified Data.Map.Strict       as M
import qualified Data.Set              as S

import GHC.Generics (Generic (..))
import Data.Store (Store (..))
import Foreign.Ptr

import Name
import Err
import LabeledItems
import Util (FileHash, onFst, SnocList (..), toSnocList, Tree (..))
import IRVariants

import Types.Primitives
import Types.Source
import Types.Imp

-- === core IR ===

data Atom (r::IR) (n::S) where
 Var        :: AtomName r n    -> Atom r n
 TabPi      :: TabPiType r n   -> Atom r n
 Con        :: Con r n         -> Atom r n
 TC         :: TC  r n         -> Atom r n
 PtrVar     :: PtrName n       -> Atom r n
 ProjectElt :: Projection -> Atom r n                   -> Atom r n
 DepPair    :: Atom r n -> Atom r n -> DepPairType r n  -> Atom r n
 DepPairTy  :: DepPairType r n                          -> Atom r n
 -- === CoreIR only ===
 -- The binder in the `EffAbs n` is meant to be parallel to the binder in
 -- the `LamExpr`, of which there must be only one (for now).
 Lam          :: LamExpr CoreIR n -> Arrow -> EffAbs n -> Atom CoreIR n
 Pi           :: PiType  n                     -> Atom CoreIR n
 Eff          :: EffectRow CoreIR n            -> Atom CoreIR n
 DictCon      :: DictExpr n                    -> Atom CoreIR n
 DictTy       :: DictType n                    -> Atom CoreIR n
 NewtypeCon   :: NewtypeCon n -> Atom CoreIR n -> Atom CoreIR n
 NewtypeTyCon :: NewtypeTyCon n                -> Atom CoreIR n
 DictHole     :: AlwaysEqual SrcPosCtx -> Type CoreIR n -> RequiredMethodAccess
              -> Atom CoreIR n
 -- === Shims between IRs ===
 SimpInCore   :: SimpInCore n    -> Atom CoreIR n
 RepValAtom   :: RepVal SimpIR n -> Atom SimpIR n

type TabLamExpr = Abs (IxBinder SimpIR) (Abs (Nest SDecl) CAtom)
data SimpInCore (n::S) =
   LiftSimp (CType n) (SAtom n)
 | LiftSimpFun (PiType n) (LamExpr SimpIR n)
 | TabLam (TabPiType CoreIR n) (TabLamExpr n)
 | ACase (SAtom n) [Abs SBinder CAtom n] (CType n)
 deriving (Show, Generic)

deriving instance IRRep r => Show (Atom r n)
deriving via WrapE (Atom r) n instance IRRep r => Generic (Atom r n)

data Expr r n where
 TopApp :: TopFunName n -> [SAtom n]         -> Expr SimpIR n
 TabApp :: Atom r n -> NonEmpty (Atom r n)   -> Expr r n
 Case   :: Atom r n -> [Alt r n] -> Type r n -> EffectRow r n -> Expr r n
 Atom   :: Atom r n                          -> Expr r n
 Hof    :: Hof r n                           -> Expr r n
 TabCon :: Maybe (WhenCore r Dict n) -> Type r n -> [Atom r n] -> Expr r n
 RefOp  :: Atom r n -> RefOp r n             -> Expr r n
 PrimOp :: PrimOp (Atom r n)                 -> Expr r n
 App             :: Atom CoreIR n -> NonEmpty (Atom CoreIR n)-> Expr CoreIR n
 UserEffectOp    :: UserEffectOp n                           -> Expr CoreIR n
 ProjMethod      :: Atom CoreIR n -> Int                     -> Expr CoreIR n
 RecordOp        :: RecordOp (Atom CoreIR n) -> Expr CoreIR n
 DAMOp           :: DAMOp SimpIR n           -> Expr SimpIR n

deriving instance IRRep r => Show (Expr r n)
deriving via WrapE (Expr r) n instance IRRep r => Generic (Expr r n)

data BaseMonoid r n =
  BaseMonoid { baseEmpty   :: Atom r n
             , baseCombine :: LamExpr r n }
  deriving (Show, Generic)

type EffAbs = Abs (Binder CoreIR) (EffectRow CoreIR)

data DeclBinding r n = DeclBinding LetAnn (Type r n) (Expr r n)
     deriving (Show, Generic)
data Decl (r::IR) (n::S) (l::S) = Let (AtomNameBinder r n l) (DeclBinding r n)
     deriving (Show, Generic)
type Decls r = Nest (Decl r)

-- TODO: make this a newtype with an unsafe constructor The idea is that the `r`
-- parameter will play a role a bit like the `c` parameter in names: if you have
-- an `AtomName r n` and you look up its definition in the `Env`, you're sure to
-- get an `AtomBinding r n`.
type AtomName       (r::IR) = Name (AtomNameC r)
type AtomNameBinder (r::IR) = NameBinder (AtomNameC r)

type ClassName    = Name ClassNameC
type DataDefName  = Name DataDefNameC
type EffectName   = Name EffectNameC
type EffectOpName = Name EffectOpNameC
type HandlerName  = Name HandlerNameC
type InstanceName = Name InstanceNameC
type MethodName   = Name MethodNameC
type ModuleName   = Name ModuleNameC
type PtrName      = Name PtrNameC
type SpecDictName = Name SpecializedDictNameC
type TopFunName   = Name TopFunNameC
type FunObjCodeName = Name FunObjCodeNameC
type TyConName    = Name TyConNameC

type AtomBinderP (r::IR) = BinderP (AtomNameC r)
type Binder r = AtomBinderP r (Type r) :: B
type Alt r = Abs (Binder r) (Block r) :: E

-- The additional invariant enforced by this newtype is that the list should
-- never contain empty StaticFields members, nor StaticFields in two consecutive
-- positions.
newtype FieldRowElems (n::S) = UnsafeFieldRowElems { fromFieldRowElems :: [FieldRowElem n] }
        deriving (Show, Generic)

data FieldRowElem (n::S)
  = StaticFields (LabeledItems (Type CoreIR n))
  | DynField     (AtomName CoreIR n) (Type CoreIR n)
  | DynFields    (AtomName CoreIR n)
  deriving (Show, Generic)

data DataDef n where
  -- The `SourceName` is just for pretty-printing. The actual alpha-renamable
  -- binder name is in UExpr and Env
  DataDef :: SourceName -> Nest RolePiBinder n l -> [DataConDef l] -> DataDef n

data DataConDef n =
  -- Name for pretty printing, constructor elements, representation type,
  -- list of projection indices that recovers elements from the representation.
  DataConDef SourceName (EmptyAbs (Nest CBinder) n) (CType n) [[Projection]]
  deriving (Show, Generic)

newtype FieldDefs (n::S) = FieldDefs (M.Map SourceName (CAtom n))
        deriving (Store, Semigroup, Monoid)

data ParamRole = TypeParam | DictParam | DataParam deriving (Show, Generic, Eq)

newtype DataDefParams n = DataDefParams [(Arrow, Atom CoreIR n)]
  deriving (Show, Generic)

-- The Type is the type of the result expression (and thus the type of the
-- block). It's given by querying the result expression's type, and checking
-- that it doesn't have any free names bound by the decls in the block. We store
-- it separately as an optimization, to avoid having to traverse the block.
-- If the decls are empty we can skip the type annotation, because then we can
-- cheaply query the result, and, more importantly, there's no risk of having a
-- type that mentions local variables.
data Block (r::IR) (n::S) where
  Block :: BlockAnn r n l -> Nest (Decl r) n l -> Atom r l -> Block r n

data BlockAnn r n l where
  BlockAnn :: Type r n -> EffectRow r n -> BlockAnn r n l
  NoBlockAnn :: BlockAnn r n n

data LamExpr (r::IR) (n::S) where
  LamExpr :: Nest (Binder r) n l -> Block r l -> LamExpr r n

-- TODO(dougalm): let's get rid of this and just use a `LamExpr` with an extra argument.
data DestBlock (r::IR) (n::S) where
  -- The binder is for the destination that holds the result of the Block.
  -- The Block itself should not return anything -- it communicates results
  -- entirely through the destination.
  DestBlock :: forall r n l. Binder r n l -> Block r l -> DestBlock r n

data DestLamExpr (r::IR) (n::S) where
  DestLamExpr :: Nest (Binder r) n l -> DestBlock r l -> DestLamExpr r n

data IxDict r n where
  IxDictAtom        :: Atom CoreIR n         -> IxDict CoreIR n
  -- TODO: make these two only available in SimpIR (currently we can't do that
  -- because we need CoreIR to be a superset of SimpIR)
  -- IxDictRawFin is used post-simplification. It behaves like `Fin`, but
  -- it's parameterized by a newtyped-stripped `IxRepVal` instead of `Nat`, and
  -- it describes indices of type `IxRepVal`.
  IxDictRawFin      :: Atom r n                                 -> IxDict r n
  IxDictSpecialized :: SType n -> SpecDictName n -> [SAtom n] -> IxDict SimpIR n

deriving instance IRRep r => Show (IxDict r n)
deriving via WrapE (IxDict r) n instance IRRep r => Generic (IxDict r n)

data IxMethod = Size | Ordinal | UnsafeFromOrdinal
     deriving (Show, Generic, Enum, Bounded, Eq)

data IxType (r::IR) (n::S) =
  IxType { ixTypeType :: Type r n
         , ixTypeDict :: IxDict r n }
  deriving (Show, Generic)

type IxBinder r = BinderP (AtomNameC r) (IxType r)

data TabPiType (r::IR) (n::S) where
  TabPiType :: IxBinder r n l -> Type r l -> TabPiType r n

data NaryPiType (r::IR) (n::S) where
  NaryPiType :: Nest (Binder r) n l -> EffectRow r l -> Type r l -> NaryPiType r n

data PiType (n::S) where
  PiType :: CBinder n l -> Arrow -> EffectRow CoreIR l -> Type CoreIR l -> PiType n

data DepPairType (r::IR) (n::S) where
  DepPairType :: Binder r n l -> Type r l -> DepPairType r n

data Projection =
   UnwrapNewtype -- TODO: add `HasCore r` constraint
 | ProjectProduct Int
     deriving (Show, Eq, Generic)

type Val  = Atom
type Type = Atom
type Kind = Type
type Dict = Atom CoreIR

type TC  r n = PrimTC  r (Atom r n)
type Con r n = PrimCon r (Atom r n)

-- A nest where the annotation of a binder cannot depend on the binders
-- introduced before it. You can think of it as introducing a bunch of
-- names into the scope in parallel, but since safer names only reasons
-- about sequential scope extensions, we encode it differently.
data NonDepNest r ann n l = NonDepNest (Nest (AtomNameBinder r) n l) [ann n]
                            deriving (Generic)

-- === Various ops ===

data Hof r n where
 For       :: ForAnn -> IxDict r n -> LamExpr r n -> Hof r n
 While     :: Block r n -> Hof r n
 RunReader :: Atom r n -> LamExpr r n -> Hof r n
 RunWriter :: Maybe (Atom r n) -> BaseMonoid r n -> LamExpr r n -> Hof r n
 RunState  :: Maybe (Atom r n) -> Atom r n -> LamExpr r n -> Hof r n  -- dest, initial value, body lambda
 RunIO     :: Block r n -> Hof r n
 RunInit   :: Block r n -> Hof r n
 CatchException :: Block   CoreIR n -> Hof CoreIR n
 Linearize      :: LamExpr CoreIR n -> Atom CoreIR n -> Hof CoreIR n
 Transpose      :: LamExpr CoreIR n -> Atom CoreIR n -> Hof CoreIR n

deriving instance IRRep r => Show (Hof r n)
deriving via WrapE (Hof r) n instance IRRep r => Generic (Hof r n)


-- Ops for "Dex Abstract Machine"
data DAMOp r n =
   Seq Direction (IxDict r n) (Atom r n) (LamExpr r n)   -- ix dict, carry dests, body lambda
 | RememberDest (Atom r n) (LamExpr r n)
 | AllocDest (Atom r n)        -- type
 | Place (Atom r n) (Atom r n) -- reference, value
 | Freeze (Atom r n)           -- reference
   deriving (Show, Generic)

data RefOp r n =
   MAsk
 | MExtend (BaseMonoid r n) (Atom r n)
 | MGet
 | MPut (Atom r n)
 | IndexRef (Atom r n)
 | ProjRef Int
  deriving (Show, Generic)

data UserEffectOp n =
   Handle (HandlerName n) [CAtom n] (CBlock n)
 | Resume (CAtom n) (CAtom n) -- Resume from effect handler (type, arg)
 | Perform (CAtom n) Int      -- Call an effect operation (effect name) (op #)
   deriving (Show, Generic)

-- === IR variants ===

type CAtom  = Atom CoreIR
type CType  = Type CoreIR
type CBinder = Binder CoreIR
type CExpr  = Expr CoreIR
type CBlock = Block CoreIR
type CDecl  = Decl  CoreIR
type CDecls = Decls CoreIR
type CAtomName  = AtomName CoreIR

type SAtom  = Atom SimpIR
type SType  = Type SimpIR
type SExpr  = Expr SimpIR
type SBlock = Block SimpIR
type SDecl  = Decl  SimpIR
type SDecls = Decls SimpIR
type SAtomName  = AtomName SimpIR
type SBinder = Binder SimpIR
type SRepVal = RepVal SimpIR
type SLam    = LamExpr SimpIR

-- === newtypes ===

-- Describes how to lift the "shallow" representation type to the newtype.
data NewtypeCon (n::S) =
   RecordCon  (LabeledItems ())
 | UserADTData (DataDefName n) (DataDefParams n)
 | NatCon
 | FinCon (Atom CoreIR n)
   deriving (Show, Generic)

data NewtypeTyCon (n::S) =
   Nat
 | Fin (Atom CoreIR n)
 | EffectRowKind
 | LabeledRowKindTC
 | LabelType
 | RecordTyCon  (FieldRowElems n)
 | LabelCon String
 | LabeledRowCon (FieldRowElems n)
 | UserADTType SourceName (DataDefName n) (DataDefParams n)
   deriving (Show, Generic)

pattern TypeCon :: SourceName -> DataDefName n -> DataDefParams n -> CAtom n
pattern TypeCon s d xs = NewtypeTyCon (UserADTType s d xs)

pattern LabeledRow :: FieldRowElems n -> Atom CoreIR n
pattern LabeledRow xs = NewtypeTyCon (LabeledRowCon xs)

pattern RecordTy :: FieldRowElems n -> Atom CoreIR n
pattern RecordTy xs = NewtypeTyCon (RecordTyCon xs)

isSumCon :: NewtypeCon n -> Bool
isSumCon = \case
 UserADTData _ _ -> True
 _ -> False

-- === type classes ===

data SuperclassBinders n l =
  SuperclassBinders
    { superclassBinders :: Nest (AtomNameBinder CoreIR) n l
    , superclassTypes   :: [CType n] }
  deriving (Show, Generic)

data ClassDef (n::S) where
  ClassDef
    :: SourceName
    -> [SourceName]                       -- method source names
    -> Nest RolePiBinder n1 n2            -- parameters
    ->   SuperclassBinders n2 n3          -- superclasses
    ->   [MethodType n3]                  -- method types
    -> ClassDef n1

data RolePiBinder n l = RolePiBinder (AtomNameBinder CoreIR n l) (CType n) Arrow ParamRole
     deriving (Show, Generic)

data InstanceDef (n::S) where
  InstanceDef
    :: ClassName n1
    -> Nest RolePiBinder n1 n2 -- parameters (types and dictionaries)
    ->   [CType n2]            -- class parameters
    ->   InstanceBody n2
    -> InstanceDef n1

data InstanceBody (n::S) =
  InstanceBody
    [Atom  CoreIR n]   -- superclasses dicts
    [Block CoreIR n]  -- method definitions
  deriving (Show, Generic)

data MethodType (n::S) =
  MethodType
    [Bool]     -- indicates explicit args
    (CType n)  -- actual method type
 deriving (Show, Generic)

data DictType (n::S) = DictType SourceName (ClassName n) [CType n]
     deriving (Show, Generic)

data DictExpr (n::S) =
   InstantiatedGiven (CAtom n) (NonEmpty (CAtom n))
 | SuperclassProj (CAtom n) Int  -- (could instantiate here too, but we don't need it for now)
   -- We use NonEmpty because givens without args can be represented using `Var`.
 | InstanceDict (InstanceName n) [CAtom n]
   -- Special case for `Ix (Fin n)`  (TODO: a more general mechanism for built-in classes and instances)
 | IxFin (CAtom n)
   -- Special case for `Data <something that is actually data>`
 | DataData (CType n)
   deriving (Show, Generic)

-- TODO: Use an IntMap
newtype CustomRules (n::S) =
  CustomRules { customRulesMap :: M.Map (AtomName CoreIR n) (AtomRules n) }
  deriving (Semigroup, Monoid, Store)
data AtomRules (n::S) =
  -- number of implicit args, number of explicit args, linearization function
  CustomLinearize Int Int SymbolicZeros (CAtom n)
  deriving (Generic)

-- === Runtime representations ===

data RepVal (r::IR) (n::S) = RepVal (Type r n) (Tree (IExpr n))
     deriving (Show, Generic)

-- === envs and modules ===

-- `ModuleEnv` contains data that only makes sense in the context of evaluating
-- a particular module. `TopEnv` contains everything that makes sense "between"
-- evaluating modules.
data Env n = Env
  { topEnv    :: {-# UNPACK #-} TopEnv n
  , moduleEnv :: {-# UNPACK #-} ModuleEnv n }
  deriving (Generic)

data TopEnv (n::S) = TopEnv
  { envDefs          :: RecSubst Binding n
  , envCustomRules   :: CustomRules n
  , envCache         :: Cache n
  , envLoadedModules :: LoadedModules n
  , envLoadedObjects :: LoadedObjects n }
  deriving (Generic)

data SerializedEnv n = SerializedEnv
  { serializedEnvDefs        :: RecSubst Binding n
  , serializedEnvCustomRules :: CustomRules n
  , serializedEnvCache       :: Cache n }
  deriving (Generic)

-- TODO: consider splitting this further into `ModuleEnv` (the env that's
-- relevant between top-level decls) and `LocalEnv` (the additional parts of the
-- env that's relevant under a lambda binder). Unlike the Top/Module
-- distinction, there's some overlap. For example, instances can be defined at
-- both the module-level and local level. Similarly, if we start allowing
-- top-level effects in `Main` then we'll have module-level effects and local
-- effects.
data ModuleEnv (n::S) = ModuleEnv
  { envImportStatus    :: ImportStatus n
  , envSourceMap       :: SourceMap n
  , envSynthCandidates :: SynthCandidates n
  , envAtomToMethodNames :: AtomToMethodNames n }
  deriving (Generic)

data Module (n::S) = Module
  { moduleSourceName :: ModuleSourceName
  , moduleDirectDeps :: S.Set (ModuleName n)
  , moduleTransDeps  :: S.Set (ModuleName n)  -- XXX: doesn't include the module itself
  , moduleExports    :: SourceMap n
    -- these are just the synth candidates required by this
    -- module by itself. We'll usually also need those required by the module's
    -- (transitive) dependencies, which must be looked up separately.
  , moduleSynthCandidates :: SynthCandidates n }
  deriving (Show, Generic)

data LoadedModules (n::S) = LoadedModules
  { fromLoadedModules   :: M.Map ModuleSourceName (ModuleName n)}
  deriving (Show, Generic)

emptyModuleEnv :: ModuleEnv n
emptyModuleEnv = ModuleEnv emptyImportStatus (SourceMap mempty) mempty mempty

emptyLoadedModules :: LoadedModules n
emptyLoadedModules = LoadedModules mempty

data LoadedObjects (n::S) = LoadedObjects
  -- the pointer points to the actual runtime function
  { fromLoadedObjects :: M.Map (FunObjCodeName n) NativeFunction}
  deriving (Show, Generic)

emptyLoadedObjects :: LoadedObjects n
emptyLoadedObjects = LoadedObjects mempty

data ImportStatus (n::S) = ImportStatus
  { directImports :: S.Set (ModuleName n)
    -- XXX: This are cached for efficiency. It's derivable from `directImports`.
  , transImports           :: S.Set (ModuleName n) }
  deriving (Show, Generic)

data TopEnvFrag n l = TopEnvFrag (EnvFrag n l) (PartialTopEnvFrag l)

-- This is really the type of updates to `Env`. We should probably change the
-- names to reflect that.
data PartialTopEnvFrag n = PartialTopEnvFrag
  { fragCache           :: Cache n
  , fragCustomRules     :: CustomRules n
  , fragLoadedModules   :: LoadedModules n
  , fragLoadedObjects   :: LoadedObjects n
  , fragLocalModuleEnv  :: ModuleEnv n
  , fragFinishSpecializedDict :: SnocList (SpecDictName n, [LamExpr SimpIR n])
  , fragTopFunUpdates         :: SnocList (TopFunName n, TopFunEvalStatus n)
<<<<<<< HEAD
  , fragInstanceDefUpdates    :: SnocList (InstanceName n, InstanceDef n) }
=======
  , fragFieldDefUpdates       :: SnocList (DataDefName n, SourceName, CAtom n) }
>>>>>>> 2a8f4447

-- TODO: we could add a lot more structure for querying by dict type, caching, etc.
-- TODO: make these `Name n` instead of `Atom n` so they're usable as cache keys.
data SynthCandidates n = SynthCandidates
  { lambdaDicts       :: [AtomName CoreIR n]
  , instanceDicts     :: M.Map (ClassName n) [InstanceName n] }
  deriving (Show, Generic)

emptyImportStatus :: ImportStatus n
emptyImportStatus = ImportStatus mempty mempty

data AtomToMethodNames n = ATM [(AtomName CoreIR n, MethodName n)]
                           deriving (Show, Generic)

instance Semigroup (AtomToMethodNames n) where
  (ATM xs) <> (ATM ys) = ATM (xs <> ys)

instance Monoid (AtomToMethodNames n) where
  mempty = ATM []

instance GenericE AtomToMethodNames where
  type RepE AtomToMethodNames =
    ListE ((AtomName CoreIR) `PairE` MethodName)
  fromE (ATM xs) = ListE $ map toPairE xs
  {-# INLINE fromE #-}
  toE (ListE xs) = ATM $ map fromPairE xs
  {-# INLINE toE #-}

instance SinkableE      AtomToMethodNames
instance HoistableE     AtomToMethodNames
instance AlphaEqE       AtomToMethodNames
instance AlphaHashableE AtomToMethodNames
instance RenameE        AtomToMethodNames
instance Store          (AtomToMethodNames n)

-- TODO: figure out the additional top-level context we need -- backend, other
-- compiler flags etc. We can have a map from those to this.

data Cache (n::S) = Cache
  { specializationCache :: EMap SpecializationSpec TopFunName n
  , ixDictCache :: EMap AbsDict SpecDictName n
  , linearizationCache :: EMap LinearizationSpec (PairE TopFunName TopFunName) n
  , transpositionCache :: EMap TopFunName TopFunName n
    -- This is memoizing `parseAndGetDeps :: Text -> [ModuleSourceName]`. But we
    -- only want to store one entry per module name as a simple cache eviction
    -- policy, so we store it keyed on the module name, with the text hash for
    -- the validity check.
  , parsedDeps :: M.Map ModuleSourceName (FileHash, [ModuleSourceName])
  , moduleEvaluations :: M.Map ModuleSourceName ((FileHash, [ModuleName n]), ModuleName n)
  } deriving (Show, Generic)

updateEnv :: Color c => Name c n -> Binding c n -> Env n -> Env n
updateEnv v rhs env =
  env { topEnv = (topEnv env) { envDefs = RecSubst $ updateSubstFrag v rhs bs } }
  where (RecSubst bs) = envDefs $ topEnv env

-- === runtime function and variable representations ===

type RuntimeEnv = DynamicVarKeyPtrs

type DexDestructor = FunPtr (IO ())

data NativeFunction = NativeFunction
  { nativeFunPtr      :: FunPtr ()
  , nativeFunTeardown :: IO () }

instance Show NativeFunction where
  show _ = "<native function>"

-- Holds pointers to thread-local storage used to simulate dynamically scoped
-- variables, such as the output stream file descriptor.
type DynamicVarKeyPtrs = [(DynamicVar, Ptr ())]

data DynamicVar = OutStreamDyvar -- TODO: add others as needed
                  deriving (Enum, Bounded)

dynamicVarCName :: DynamicVar -> String
dynamicVarCName OutStreamDyvar = "dex_out_stream_dyvar"

dynamicVarLinkMap :: DynamicVarKeyPtrs -> [(String, Ptr ())]
dynamicVarLinkMap dyvars = dyvars <&> \(v, ptr) -> (dynamicVarCName v, ptr)

-- === bindings - static information we carry about a lexical scope ===

-- TODO: consider making this an open union via a typeable-like class
data Binding (c::C) (n::S) where
  AtomNameBinding   :: AtomBinding r n                 -> Binding (AtomNameC r)   n
  DataDefBinding    :: DataDef n -> FieldDefs n        -> Binding DataDefNameC    n
  TyConBinding      :: DataDefName n -> CAtom n        -> Binding TyConNameC      n
  DataConBinding    :: DataDefName n -> Int -> CAtom n -> Binding DataConNameC    n
  ClassBinding      :: ClassDef n                      -> Binding ClassNameC      n
  InstanceBinding   :: InstanceDef n                   -> Binding InstanceNameC   n
  MethodBinding     :: ClassName n   -> Int -> CAtom n -> Binding MethodNameC     n
  EffectBinding     :: EffectDef n                    -> Binding EffectNameC     n
  HandlerBinding    :: HandlerDef n                   -> Binding HandlerNameC    n
  EffectOpBinding   :: EffectOpDef n                  -> Binding EffectOpNameC   n
  TopFunBinding     :: TopFun n                       -> Binding TopFunNameC     n
  FunObjCodeBinding :: FunObjCode -> LinktimeNames n  -> Binding FunObjCodeNameC n
  ModuleBinding     :: Module n                       -> Binding ModuleNameC     n
  -- TODO: add a case for abstracted pointers, as used in `ClosedImpFunction`
  PtrBinding        :: PtrType -> PtrLitVal           -> Binding PtrNameC        n
  SpecializedDictBinding :: SpecializedDictDef n      -> Binding SpecializedDictNameC n
  ImpNameBinding    :: BaseType                       -> Binding ImpNameC n

data EffectOpDef (n::S) where
  EffectOpDef :: EffectName n  -- name of associated effect
              -> EffectOpIdx   -- index in effect definition
              -> EffectOpDef n
  deriving (Show, Generic)

instance GenericE EffectOpDef where
  type RepE EffectOpDef =
    EffectName `PairE` LiftE EffectOpIdx
  fromE (EffectOpDef name idx) = name `PairE` LiftE idx
  toE (name `PairE` LiftE idx) = EffectOpDef name idx

instance SinkableE   EffectOpDef
instance HoistableE  EffectOpDef
instance RenameE     EffectOpDef

data EffectOpIdx = ReturnOp | OpIdx Int
  deriving (Show, Eq, Generic)

data EffectDef (n::S) where
  EffectDef :: SourceName
            -> [(SourceName, EffectOpType n)]
            -> EffectDef n

instance GenericE EffectDef where
  type RepE EffectDef =
    LiftE SourceName `PairE` ListE (LiftE SourceName `PairE` EffectOpType)
  fromE (EffectDef name ops) =
    LiftE name `PairE` ListE (map (\(x, y) -> LiftE x `PairE` y) ops)
  toE (LiftE name `PairE` ListE ops) =
    EffectDef name (map (\(LiftE x `PairE` y)->(x,y)) ops)

instance SinkableE EffectDef
instance HoistableE  EffectDef
instance AlphaEqE EffectDef
instance AlphaHashableE EffectDef
instance RenameE     EffectDef
deriving instance Show (EffectDef n)
deriving via WrapE EffectDef n instance Generic (EffectDef n)

data HandlerDef (n::S) where
  HandlerDef :: EffectName n
             -> CBinder n r -- body type arg
             -> Nest RolePiBinder r l
               -> EffectRow CoreIR l
               -> CType l          -- return type
               -> [Block CoreIR l] -- effect operations
               -> Block CoreIR l   -- return body
             -> HandlerDef n

instance GenericE HandlerDef where
  type RepE HandlerDef =
    EffectName `PairE` Abs (CBinder `PairB` Nest RolePiBinder)
      (EffectRow CoreIR `PairE` CType `PairE` ListE (Block CoreIR) `PairE` Block CoreIR)
  fromE (HandlerDef name bodyTyArg bs effs ty ops ret) =
    name `PairE` Abs (bodyTyArg `PairB` bs) (effs `PairE` ty `PairE` ListE ops `PairE` ret)
  toE (name `PairE` Abs (bodyTyArg `PairB` bs) (effs `PairE` ty `PairE` ListE ops `PairE` ret)) =
    HandlerDef name bodyTyArg bs effs ty ops ret

instance SinkableE HandlerDef
instance HoistableE  HandlerDef
instance AlphaEqE HandlerDef
instance AlphaHashableE HandlerDef
instance RenameE     HandlerDef
deriving instance Show (HandlerDef n)
deriving via WrapE HandlerDef n instance Generic (HandlerDef n)

data EffectOpType (n::S) where
  EffectOpType :: UResumePolicy -> CType n -> EffectOpType n

instance GenericE EffectOpType where
  type RepE EffectOpType =
    LiftE UResumePolicy `PairE` CType
  fromE (EffectOpType pol ty) = LiftE pol `PairE` ty
  toE (LiftE pol `PairE` ty) = EffectOpType pol ty

instance SinkableE EffectOpType
instance HoistableE  EffectOpType
instance AlphaEqE EffectOpType
instance AlphaHashableE EffectOpType
instance RenameE     EffectOpType
deriving instance Show (EffectOpType n)
deriving via WrapE EffectOpType n instance Generic (EffectOpType n)

instance GenericE SpecializedDictDef where
  type RepE SpecializedDictDef = AbsDict `PairE` MaybeE (ListE (LamExpr SimpIR))
  fromE (SpecializedDict ab methods) = ab `PairE` methods'
    where methods' = case methods of Just xs -> LeftE (ListE xs)
                                     Nothing -> RightE UnitE
  {-# INLINE fromE #-}
  toE   (ab `PairE` methods) = SpecializedDict ab methods'
    where methods' = case methods of LeftE (ListE xs) -> Just xs
                                     RightE UnitE     -> Nothing
  {-# INLINE toE #-}

instance SinkableE      SpecializedDictDef
instance HoistableE     SpecializedDictDef
instance AlphaEqE       SpecializedDictDef
instance AlphaHashableE SpecializedDictDef
instance RenameE        SpecializedDictDef

data EvalStatus a = Waiting | Running | Finished a
     deriving (Show, Eq, Ord, Generic, Functor, Foldable, Traversable)
type TopFunEvalStatus n = EvalStatus (TopFunLowerings n)

data TopFun (n::S) =
   DexTopFun (TopFunDef n) (NaryPiType SimpIR n) (LamExpr SimpIR n) (TopFunEvalStatus n)
 | FFITopFun String IFunType
   deriving (Show, Generic)

data TopFunDef (n::S) =
   Specialization       (SpecializationSpec n)
 | LinearizationPrimal  (LinearizationSpec n)
   -- Tangent functions all take some number of nonlinear args, then a *single*
   -- linear arg. This is so that transposition can be an involution - you apply
   -- it twice and you get back to the original function.
 | LinearizationTangent (LinearizationSpec n)
   deriving (Show, Generic)

newtype TopFunLowerings (n::S) = TopFunLowerings
  { topFunObjCode :: FunObjCodeName n } -- TODO: add optimized, imp etc. as needed
  deriving (Show, Generic, SinkableE, HoistableE, RenameE, AlphaEqE, AlphaHashableE, Pretty)

data AtomBinding (r::IR) (n::S) where
 LetBound     :: DeclBinding r  n  -> AtomBinding r n
 MiscBound    :: Type        r  n  -> AtomBinding r n
 TopDataBound :: RepVal SimpIR n   -> AtomBinding SimpIR n
 SolverBound  :: SolverBinding n   -> AtomBinding CoreIR n
 NoinlineFun  :: CType n -> CAtom n -> AtomBinding CoreIR n
 FFIFunBound  :: NaryPiType CoreIR n -> TopFunName n -> AtomBinding CoreIR n

deriving instance IRRep r => Show (AtomBinding r n)
deriving via WrapE (AtomBinding r) n instance IRRep r => Generic (AtomBinding r n)

atomBindingType :: AtomBinding r n -> Type r n
atomBindingType b = case b of
  LetBound    (DeclBinding _ ty _) -> ty
  MiscBound   ty                   -> ty
  SolverBound (InfVarBound ty _)   -> ty
  SolverBound (SkolemBound ty)     -> ty
  NoinlineFun ty _                 -> ty
  TopDataBound (RepVal ty _) -> ty
  FFIFunBound piTy _ -> naryPiTypeAsType piTy

-- TODO: Move this to Inference!
data SolverBinding (n::S) =
   InfVarBound (CType n) SrcPosCtx
 | SkolemBound (CType n)
   deriving (Show, Generic)

newtype EnvFrag (n::S) (l::S) = EnvFrag (RecSubstFrag Binding n l)
        deriving (OutFrag)

instance HasScope Env where
  toScope = toScope . envDefs . topEnv

instance OutMap Env where
  emptyOutMap =
    Env (TopEnv (RecSubst emptyInFrag) mempty mempty emptyLoadedModules emptyLoadedObjects)
        emptyModuleEnv
  {-# INLINE emptyOutMap #-}

instance ExtOutMap Env (RecSubstFrag Binding)  where
  -- TODO: We might want to reorganize this struct to make this
  -- do less explicit sinking etc. It's a hot operation!
<<<<<<< HEAD
  extendOutMap (Env (TopEnv defs rules cache loadedM loadedO)
                    (ModuleEnv imports sm scs atm)) frag =
=======
  extendOutMap (Env (TopEnv defs rules cache loadedM loadedO) moduleEnv) frag =
>>>>>>> 2a8f4447
    withExtEvidence frag $ Env
      (TopEnv
        (defs  `extendRecSubst` frag)
        (sink rules)
        (sink cache)
        (sink loadedM)
        (sink loadedO))
<<<<<<< HEAD
      (ModuleEnv
        (sink imports)
        (sink sm)
        (sink scs <> bindingsFragToSynthCandidates (EnvFrag frag))
        (sink atm))
=======
      (sink moduleEnv)
>>>>>>> 2a8f4447
  {-# INLINE extendOutMap #-}

instance ExtOutMap Env EnvFrag where
  extendOutMap = extendEnv
  {-# INLINE extendOutMap #-}

extendEnv :: Distinct l => Env n -> EnvFrag n l -> Env l
extendEnv env (EnvFrag newEnv) = do
  case extendOutMap env newEnv of
    Env envTop (ModuleEnv imports sm scs atm) -> do
      Env envTop (ModuleEnv imports sm scs atm)
{-# NOINLINE [1] extendEnv #-}

<<<<<<< HEAD
bindingsFragToSynthCandidates :: Distinct l => EnvFrag n l -> SynthCandidates l
bindingsFragToSynthCandidates (EnvFrag (RecSubstFrag frag)) =
  execWriter $ go $ toSubstPairs frag
  where
    go :: Distinct l
       => Nest (SubstPair Binding l) n l -> Writer (SynthCandidates l) ()
    go nest = case nest of
      Empty -> return ()
      Nest (SubstPair b binding) rest -> withExtEvidence rest do
        case binding of
           AtomNameBinding (LamBound (LamBinding (ClassArrow _) _)) -> do
             tell $ sink (SynthCandidates [binderName b] mempty)
           AtomNameBinding (PiBound (PiBinding (ClassArrow _) _)) -> do
             tell $ sink (SynthCandidates [binderName b] mempty)
           _ -> return ()
        go rest

=======
>>>>>>> 2a8f4447
naryPiTypeAsType :: NaryPiType CoreIR n -> Type CoreIR n
naryPiTypeAsType (NaryPiType Empty Pure resultTy) = resultTy
naryPiTypeAsType (NaryPiType (Nest (b:>ty) bs) effs resultTy) = case bs of
  Empty -> Pi $ PiType (b:>ty) PlainArrow effs resultTy
  Nest _ _ -> Pi $ PiType (b:>ty) PlainArrow Pure $ naryPiTypeAsType $ NaryPiType bs effs resultTy
naryPiTypeAsType _ = error "Effectful naryPiType should have at least one argument"

-- === effects ===

data Effect (r::IR) (n::S) =
   RWSEffect RWS (Atom r n)
 | ExceptionEffect
 | IOEffect
 | UserEffect (Name EffectNameC n)
 | InitEffect
 deriving (Generic, Show)

data EffectRow (r::IR) (n::S) =
  EffectRow (ESet (Effect r) n) (EffectRowTail r n)
  deriving (Generic)

data EffectRowTail (r::IR) (n::S) where
  EffectRowTail :: AtomName CoreIR n -> EffectRowTail CoreIR n
  NoTail        ::                      EffectRowTail r n
deriving instance IRRep r => Show (EffectRowTail r n)
deriving instance IRRep r => Eq   (EffectRowTail r n)
deriving via WrapE (EffectRowTail r) n instance IRRep r => Generic (EffectRowTail r n)

deriving instance IRRep r => Show (EffectRow r n)

pattern Pure :: IRRep r => EffectRow r n
pattern Pure <- ((\(EffectRow effs t) -> (eSetToList effs, t)) -> ([], NoTail))
  where Pure = EffectRow mempty NoTail

pattern OneEffect :: IRRep r => Effect r n -> EffectRow r n
pattern OneEffect eff <- ((\(EffectRow effs t) -> (eSetToList effs, t)) -> ([eff], NoTail))
  where OneEffect eff = EffectRow (eSetSingleton eff) NoTail

instance IRRep r => Semigroup (EffectRow r n) where
  EffectRow effs t <> EffectRow effs' t' =
    EffectRow (effs <> effs') newTail
    where
      newTail = case (t, t') of
        (NoTail, effTail) -> effTail
        (effTail, NoTail) -> effTail
        _ | t == t' -> t
          | otherwise -> error "Can't combine effect rows with mismatched tails"

instance IRRep r => Monoid (EffectRow r n) where
  mempty = EffectRow mempty NoTail

extendEffRow :: IRRep r => ESet (Effect r) n -> EffectRow r n -> EffectRow r n
extendEffRow effs (EffectRow effs' t) = EffectRow (effs <> effs') t
{-# INLINE extendEffRow #-}

instance IRRep r => Store (EffectRowTail r n)
instance IRRep r => Store (EffectRow     r n)
instance IRRep r => Store (Effect        r n)

-- === Specialization and generalization ===

type Generalized (r::IR) (e::E) (n::S) = (Abstracted r e n, [Atom r n])
type Abstracted (r::IR) (e::E) = Abs (Nest (Binder r)) e
type AbsDict = Abstracted CoreIR Dict

data SpecializedDictDef n =
   SpecializedDict
     (AbsDict n)
     -- Methods (thunked if nullary), if they're available.
     -- We create specialized dict names during simplification, but we don't
     -- actually simplify/lower them until we return to TopLevel
     (Maybe [LamExpr SimpIR n])
   deriving (Show, Generic)

-- TODO: extend with AD-oriented specializations, backend-specific specializations etc.
data SpecializationSpec (n::S) =
   AppSpecialization (AtomName CoreIR n) (Abstracted CoreIR (ListE CAtom) n)
   deriving (Show, Generic)

type Active = Bool
data LinearizationSpec (n::S) =
  LinearizationSpec (TopFunName n) [Active]
  deriving (Show, Generic)

-- === BindsOneAtomName ===

-- We're really just defining this so we can have a polymorphic `binderType`.
-- But maybe we don't need one. Or maybe we can make one using just
-- `BindsOneName b AtomNameC` and `BindsEnv b`.
class BindsOneName b (AtomNameC r) => BindsOneAtomName (r::IR) (b::B) | b -> r where
  binderType :: b n l -> Type r n
  -- binderAtomName :: b n l -> AtomName r l

bindersTypes :: (IRRep r, Distinct l, ProvesExt b, BindsNames b, BindsOneAtomName r b)
             => Nest b n l -> [Type r l]
bindersTypes Empty = []
bindersTypes n@(Nest b bs) = ty : bindersTypes bs
  where ty = withExtEvidence n $ sink (binderType b)

instance IRRep r => BindsOneAtomName r (BinderP (AtomNameC r) (Type r)) where
  binderType (_ :> ty) = ty

instance IRRep r => BindsOneAtomName r (IxBinder r) where
  binderType (_ :> IxType ty _) = ty

instance BindsOneAtomName CoreIR RolePiBinder where
  binderType (RolePiBinder _ ty _ _) = ty

toBinderNest :: BindsOneAtomName r b => Nest b n l -> Nest (Binder r) n l
toBinderNest Empty = Empty
toBinderNest (Nest b bs) = Nest (asNameBinder b :> binderType b) (toBinderNest bs)

-- === ToBinding ===

atomBindingToBinding :: AtomBinding r n -> Binding (AtomNameC r) n
atomBindingToBinding b = AtomNameBinding b

bindingToAtomBinding :: Binding (AtomNameC r) n -> AtomBinding r n
bindingToAtomBinding (AtomNameBinding b) = b

class (RenameE     e, SinkableE e) => ToBinding (e::E) (c::C) | e -> c where
  toBinding :: e n -> Binding c n

instance Color c => ToBinding (Binding c) c where
  toBinding = id

instance IRRep r => ToBinding (AtomBinding r) (AtomNameC r) where
  toBinding = atomBindingToBinding

instance IRRep r => ToBinding (DeclBinding r) (AtomNameC r) where
  toBinding = toBinding . LetBound

instance IRRep r => ToBinding (Atom r) (AtomNameC r) where
  toBinding = toBinding . MiscBound

instance ToBinding SolverBinding (AtomNameC CoreIR) where
  toBinding = toBinding . SolverBound

instance IRRep r => ToBinding (IxType r) (AtomNameC r) where
  toBinding (IxType t _) = toBinding t

instance (ToBinding e1 c, ToBinding e2 c) => ToBinding (EitherE e1 e2) c where
  toBinding (LeftE  e) = toBinding e
  toBinding (RightE e) = toBinding e

-- === HasArgType ===

class HasArgType (e::E) (r::IR) | e -> r where
  argType :: e n -> Type r n

instance HasArgType PiType CoreIR where
  argType (PiType (_:>ty) _ _ _) = ty

instance HasArgType (TabPiType r) r where
  argType (TabPiType (_:>IxType ty _) _) = ty

-- === Pattern synonyms ===

pattern IdxRepScalarBaseTy :: ScalarBaseType
pattern IdxRepScalarBaseTy = Word32Type

-- Type used to represent indices and sizes at run-time
pattern IdxRepTy :: Type r n
pattern IdxRepTy = TC (BaseType (Scalar Word32Type))

pattern IdxRepVal :: Word32 -> Atom r n
pattern IdxRepVal x = Con (Lit (Word32Lit x))

pattern IIdxRepVal :: Word32 -> IExpr n
pattern IIdxRepVal x = ILit (Word32Lit x)

pattern IIdxRepTy :: IType
pattern IIdxRepTy = Scalar Word32Type

-- Type used to represent sum type tags at run-time
pattern TagRepTy :: Type r n
pattern TagRepTy = TC (BaseType (Scalar Word8Type))

pattern TagRepVal :: Word8 -> Atom r n
pattern TagRepVal x = Con (Lit (Word8Lit x))

pattern CharRepTy :: Type r n
pattern CharRepTy = Word8Ty

charRepVal :: Char -> Atom r n
charRepVal c = Con (Lit (Word8Lit (fromIntegral $ fromEnum c)))

pattern Word8Ty :: Type r n
pattern Word8Ty = TC (BaseType (Scalar Word8Type))

pattern ProdTy :: [Type r n] -> Type r n
pattern ProdTy tys = TC (ProdType tys)

pattern ProdVal :: [Atom r n] -> Atom r n
pattern ProdVal xs = Con (ProdCon xs)

pattern Record :: LabeledItems () -> [Atom CoreIR n] -> Atom CoreIR n
pattern Record ty xs = NewtypeCon (RecordCon ty) (ProdVal xs)

pattern SumTy :: [Type r n] -> Type r n
pattern SumTy cs = TC (SumType cs)

pattern SumVal :: [Type r n] -> Int -> Atom r n -> Atom r n
pattern SumVal tys tag payload = Con (SumCon tys tag payload)

pattern PairVal :: Atom r n -> Atom r n -> Atom r n
pattern PairVal x y = Con (ProdCon [x, y])

pattern PairTy :: Type r n -> Type r n -> Type r n
pattern PairTy x y = TC (ProdType [x, y])

pattern UnitVal :: Atom r n
pattern UnitVal = Con (ProdCon [])

pattern UnitTy :: Type r n
pattern UnitTy = TC (ProdType [])

pattern BaseTy :: BaseType -> Type r n
pattern BaseTy b = TC (BaseType b)

pattern PtrTy :: PtrType -> Type r n
pattern PtrTy ty = BaseTy (PtrType ty)

pattern RefTy :: Atom r n -> Type r n -> Type r n
pattern RefTy r a = TC (RefType r a)

pattern RawRefTy :: Type r n -> Type r n
pattern RawRefTy a = TC (RefType (Con HeapVal) a)

pattern TabTy :: IxBinder r n l -> Type r l -> Type r n
pattern TabTy b body = TabPi (TabPiType b body)

pattern FinTy :: Atom CoreIR n -> Type CoreIR n
pattern FinTy n = NewtypeTyCon (Fin n)

pattern NatTy :: Type CoreIR n
pattern NatTy = NewtypeTyCon Nat

pattern NatVal :: Word32 -> Atom CoreIR n
pattern NatVal n = NewtypeCon NatCon (IdxRepVal n)

pattern TyKind :: Kind r n
pattern TyKind = TC TypeKind

pattern EffKind :: Kind CoreIR n
pattern EffKind = NewtypeTyCon EffectRowKind

pattern LabeledRowKind :: Kind CoreIR n
pattern LabeledRowKind = NewtypeTyCon LabeledRowKindTC

pattern FinConst :: Word32 -> Type CoreIR n
pattern FinConst n = NewtypeTyCon (Fin (NatVal n))

pattern NullaryLamExpr :: Block r n -> LamExpr r n
pattern NullaryLamExpr body = LamExpr Empty body

pattern UnaryLamExpr :: Binder r n l -> Block r l -> LamExpr r n
pattern UnaryLamExpr b body = LamExpr (UnaryNest b) body

pattern BinaryLamExpr :: Binder r n l1 -> Binder r l1 l2 -> Block r l2 -> LamExpr r n
pattern BinaryLamExpr b1 b2 body = LamExpr (BinaryNest b1 b2) body

pattern NullaryDestLamExpr :: DestBlock r n -> DestLamExpr r n
pattern NullaryDestLamExpr body = DestLamExpr Empty body

pattern AtomicBlock :: Atom r n -> Block r n
pattern AtomicBlock atom <- Block _ Empty atom
  where AtomicBlock atom = Block NoBlockAnn Empty atom

exprBlock :: IRRep r => Block r n -> Maybe (Expr r n)
exprBlock (Block _ (Nest (Let b (DeclBinding _ _ expr)) Empty) (Var n))
  | n == binderName b = Just expr
exprBlock _ = Nothing
{-# INLINE exprBlock #-}

pattern MaybeTy :: Type r n -> Type r n
pattern MaybeTy a = SumTy [UnitTy, a]

pattern NothingAtom :: Type r n -> Atom r n
pattern NothingAtom a = SumVal [UnitTy, a] 0 UnitVal

pattern JustAtom :: Type r n -> Atom r n -> Atom r n
pattern JustAtom a x = SumVal [UnitTy, a] 1 x

pattern BoolTy :: Type r n
pattern BoolTy = Word8Ty

pattern FalseAtom :: Atom r n
pattern FalseAtom = Con (Lit (Word8Lit 0))

pattern TrueAtom :: Atom r n
pattern TrueAtom = Con (Lit (Word8Lit 1))

fieldRowElemsFromList :: [FieldRowElem n] -> FieldRowElems n
fieldRowElemsFromList = foldr prependFieldRowElem (UnsafeFieldRowElems [])

prependFieldRowElem :: FieldRowElem n -> FieldRowElems n -> FieldRowElems n
prependFieldRowElem e (UnsafeFieldRowElems els) = case e of
  DynField  _ _ -> UnsafeFieldRowElems $ e : els
  DynFields _   -> UnsafeFieldRowElems $ e : els
  StaticFields items | null items -> UnsafeFieldRowElems els
  StaticFields items -> case els of
    (StaticFields items':rest) -> UnsafeFieldRowElems $ StaticFields (items <> items') : rest
    _                          -> UnsafeFieldRowElems $ e : els

extRowAsFieldRowElems :: ExtLabeledItems (CType n) (CAtomName n) -> FieldRowElems n
extRowAsFieldRowElems (Ext items ext) = UnsafeFieldRowElems $ itemsEl ++ extEl
  where
    itemsEl = if null items then [] else [StaticFields items]
    extEl = case ext of Nothing -> []; Just r -> [DynFields r]

fieldRowElemsAsExtRow
  :: Alternative f => FieldRowElems n -> f (ExtLabeledItems (CType n) (CAtomName  n))
fieldRowElemsAsExtRow (UnsafeFieldRowElems els) = case els of
  []                                -> pure $ Ext mempty Nothing
  [DynFields r]                     -> pure $ Ext mempty (Just r)
  [StaticFields items]              -> pure $ Ext items  Nothing
  [StaticFields items, DynFields r] -> pure $ Ext items  (Just r)
  _ -> empty

getAtMostSingleStatic :: NewtypeTyCon n -> Maybe (LabeledItems (CType n))
getAtMostSingleStatic = \case
  RecordTyCon (UnsafeFieldRowElems els) -> case els of
    [] -> Just mempty
    [StaticFields items] -> Just items
    _ -> Nothing
  _ -> Nothing

pattern StaticRecordTy :: LabeledItems (CType n) -> Type CoreIR n
pattern StaticRecordTy items = NewtypeTyCon (StaticRecordTyCon items)

pattern StaticRecordTyCon :: LabeledItems (Type CoreIR n) -> NewtypeTyCon n
pattern StaticRecordTyCon items <- (getAtMostSingleStatic -> Just items)
  where StaticRecordTyCon items = RecordTyCon (fieldRowElemsFromList [StaticFields items])

pattern RecordTyWithElems :: [FieldRowElem n] -> Atom CoreIR n
pattern RecordTyWithElems elems <- RecordTy (UnsafeFieldRowElems elems)
  where RecordTyWithElems elems = RecordTy $ fieldRowElemsFromList elems

-- === Typeclass instances for Name and other Haskell libraries ===

instance GenericE AtomRules where
  type RepE AtomRules = (LiftE (Int, Int, SymbolicZeros)) `PairE` CAtom
  fromE (CustomLinearize ni ne sz a) = LiftE (ni, ne, sz) `PairE` a
  toE (LiftE (ni, ne, sz) `PairE` a) = CustomLinearize ni ne sz a
instance SinkableE AtomRules
instance HoistableE AtomRules
instance AlphaEqE AtomRules
instance RenameE     AtomRules

instance IRRep r => GenericE (RepVal r) where
  type RepE (RepVal r) = PairE (Type r) (ComposeE Tree IExpr)
  fromE (RepVal ty tree) = ty `PairE` ComposeE tree
  toE   (ty `PairE` ComposeE tree) = RepVal ty tree

instance IRRep r => SinkableE      (RepVal r)
instance IRRep r => RenameE        (RepVal r)
instance IRRep r => HoistableE     (RepVal r)
instance IRRep r => AlphaHashableE (RepVal r)
instance IRRep r => AlphaEqE       (RepVal r)

instance GenericE CustomRules where
  type RepE CustomRules = ListE (PairE (AtomName CoreIR) AtomRules)
  fromE (CustomRules m) = ListE $ toPairE <$> M.toList m
  toE (ListE l) = CustomRules $ M.fromList $ fromPairE <$> l
instance SinkableE CustomRules
instance HoistableE CustomRules
instance AlphaEqE CustomRules
instance RenameE     CustomRules

instance GenericE DataDefParams where
  type RepE DataDefParams = ListE (PairE (LiftE Arrow) CAtom)
  fromE (DataDefParams xs) = ListE $ map toPairE $ map (onFst LiftE) xs
  {-# INLINE fromE #-}
  toE (ListE xs) = DataDefParams $ map (onFst fromLiftE) $ map fromPairE xs
  {-# INLINE toE #-}

-- We ignore the dictionary parameters because we assume coherence
instance AlphaEqE DataDefParams where
  alphaEqE (DataDefParams params) (DataDefParams params') =
    alphaEqE (ListE $ plainArrows params) (ListE $ plainArrows params')

instance AlphaHashableE DataDefParams where
  hashWithSaltE env salt (DataDefParams params) =
    hashWithSaltE env salt (ListE $ plainArrows params)

instance SinkableE           DataDefParams
instance HoistableE          DataDefParams
instance RenameE             DataDefParams

instance GenericE DataDef where
  type RepE DataDef = PairE (LiftE SourceName) (Abs (Nest RolePiBinder) (ListE DataConDef))
  fromE (DataDef sourceName bs cons) = PairE (LiftE sourceName) (Abs bs (ListE cons))
  {-# INLINE fromE #-}
  toE   (PairE (LiftE sourceName) (Abs bs (ListE cons))) = DataDef sourceName bs cons
  {-# INLINE toE #-}

deriving instance Show (DataDef n)
deriving via WrapE DataDef n instance Generic (DataDef n)
instance SinkableE DataDef
instance HoistableE  DataDef
instance RenameE     DataDef
instance AlphaEqE DataDef
instance AlphaHashableE DataDef

instance GenericE DataConDef where
  type RepE DataConDef = (LiftE (SourceName, [[Projection]]))
    `PairE` EmptyAbs (Nest CBinder) `PairE` Type CoreIR
  fromE (DataConDef name bs repTy idxs) = (LiftE (name, idxs)) `PairE` bs `PairE` repTy
  {-# INLINE fromE #-}
  toE   ((LiftE (name, idxs)) `PairE` bs `PairE` repTy) = DataConDef name bs repTy idxs
  {-# INLINE toE #-}
instance SinkableE      DataConDef
instance HoistableE     DataConDef
instance RenameE        DataConDef
instance AlphaEqE       DataConDef
instance AlphaHashableE DataConDef

instance GenericE NewtypeCon where
  type RepE NewtypeCon = EitherE4
   {- RecordCon -}    (LiftE (LabeledItems ()))
   {- UserADTData -}  (DataDefName `PairE` DataDefParams)
   {- NatCon -}       UnitE
   {- FinCon -}       CAtom
  fromE = \case
    RecordCon  l    -> Case0 $ LiftE l
    UserADTData d p -> Case1 $ d `PairE` p
    NatCon          -> Case2 UnitE
    FinCon n        -> Case3 n
  {-# INLINE fromE #-}
  toE = \case
    Case0 (LiftE l)     -> RecordCon  l
    Case1 (d `PairE` p) -> UserADTData d p
    Case2 UnitE         -> NatCon
    Case3 n             -> FinCon n
    _ -> error "impossible"
  {-# INLINE toE #-}

instance SinkableE      NewtypeCon
instance HoistableE     NewtypeCon
instance AlphaEqE       NewtypeCon
instance AlphaHashableE NewtypeCon
instance RenameE        NewtypeCon

instance GenericE NewtypeTyCon where
  type RepE NewtypeTyCon = EitherE2
           ( EitherE5
    {- Nat -}              UnitE
    {- Fin -}              CAtom
    {- EffectRowKind -}    UnitE
    {- LabeledRowKindTC -} UnitE
    {- LabelType -}        UnitE
         ) ( EitherE4
    {- RecordTyCon -}      FieldRowElems
    {- LabelCon -}         (LiftE String)
    {- LabeledRowCon -}    FieldRowElems
    {- UserADTType -}      (LiftE SourceName `PairE` DataDefName `PairE` DataDefParams)
         )
  fromE = \case
    Nat               -> Case0 $ Case0 UnitE
    Fin n             -> Case0 $ Case1 n
    EffectRowKind     -> Case0 $ Case2 UnitE
    LabeledRowKindTC  -> Case0 $ Case3 UnitE
    LabelType         -> Case0 $ Case4 UnitE
    RecordTyCon   xs  -> Case1 $ Case0 xs
    LabelCon      s   -> Case1 $ Case1 (LiftE s)
    LabeledRowCon x   -> Case1 $ Case2 x
    UserADTType s d p -> Case1 $ Case3 (LiftE s `PairE` d `PairE` p)
  {-# INLINE fromE #-}

  toE = \case
    Case0 case0 -> case case0 of
      Case0 UnitE -> Nat
      Case1 n     -> Fin n
      Case2 UnitE -> EffectRowKind
      Case3 UnitE -> LabeledRowKindTC
      Case4 UnitE -> LabelType
      _ -> error "impossible"
    Case1 case1 -> case case1 of
      Case0 xs                            -> RecordTyCon   xs
      Case1 (LiftE s)                     -> LabelCon      s
      Case2 x                             -> LabeledRowCon x
      Case3 (LiftE s `PairE` d `PairE` p) -> UserADTType s d p
      _ -> error "impossible"
    _ -> error "impossible"
  {-# INLINE toE #-}

instance SinkableE      NewtypeTyCon
instance HoistableE     NewtypeTyCon
instance AlphaEqE       NewtypeTyCon
instance AlphaHashableE NewtypeTyCon
instance RenameE        NewtypeTyCon

instance IRRep r => GenericE (BaseMonoid r) where
  type RepE (BaseMonoid r) = PairE (Atom r) (LamExpr r)
  fromE (BaseMonoid x f) = PairE x f
  {-# INLINE fromE #-}
  toE   (PairE x f) = BaseMonoid x f
  {-# INLINE toE #-}

instance IRRep r => SinkableE      (BaseMonoid r)
instance IRRep r => HoistableE     (BaseMonoid r)
instance IRRep r => RenameE        (BaseMonoid r)
instance IRRep r => AlphaEqE       (BaseMonoid r)
instance IRRep r => AlphaHashableE (BaseMonoid r)

instance GenericE UserEffectOp where
  type RepE UserEffectOp = EitherE3
 {- Handle -}  (HandlerName `PairE` ListE CAtom `PairE` CBlock)
 {- Resume -}  (CAtom `PairE` CAtom)
 {- Perform -} (CAtom `PairE` LiftE Int)
  fromE = \case
    Handle name args body -> Case0 $ name `PairE` ListE args `PairE` body
    Resume x y            -> Case1 $ x `PairE` y
    Perform x i           -> Case2 $ x `PairE` LiftE i
  {-# INLINE fromE #-}
  toE = \case
    Case0 (name `PairE` ListE args `PairE` body) -> Handle name args body
    Case1 (x `PairE` y)                          -> Resume x y
    Case2 (x `PairE` LiftE i)                    -> Perform x i
    _ -> error "impossible"
  {-# INLINE toE #-}


instance SinkableE      UserEffectOp
instance HoistableE     UserEffectOp
instance RenameE        UserEffectOp
instance AlphaEqE       UserEffectOp
instance AlphaHashableE UserEffectOp

instance IRRep r => GenericE (DAMOp r) where
  type RepE (DAMOp r) = EitherE5
  {- Seq -}            (LiftE Direction `PairE` IxDict r `PairE` Atom r `PairE` LamExpr r)
  {- RememberDest -}   (Atom r `PairE` LamExpr r)
  {- AllocDest -}      (Atom r)
  {- Place -}          (Atom r `PairE` Atom r)
  {- Freeze -}         (Atom r)
  fromE = \case
    Seq d x y z      -> Case0 $ LiftE d `PairE` x `PairE` y `PairE` z
    RememberDest x y -> Case1 (x `PairE` y)
    AllocDest x      -> Case2 x
    Place x y        -> Case3 (x `PairE` y)
    Freeze x         -> Case4 x
  {-# INLINE fromE #-}
  toE = \case
    Case0 (LiftE d `PairE` x `PairE` y `PairE` z) -> Seq d x y z
    Case1 (x `PairE` y)                           -> RememberDest x y
    Case2 x                                       -> AllocDest x
    Case3 (x `PairE` y)                           -> Place x y
    Case4 x                                       -> Freeze x
    _ -> error "impossible"
  {-# INLINE toE #-}

instance IRRep r => SinkableE      (DAMOp r)
instance IRRep r => HoistableE     (DAMOp r)
instance IRRep r => RenameE        (DAMOp r)
instance IRRep r => AlphaEqE       (DAMOp r)
instance IRRep r => AlphaHashableE (DAMOp r)

instance IRRep r => GenericE (Hof r) where
  type RepE (Hof r) = EitherE2
    (EitherE6
  {- For -}       (LiftE ForAnn `PairE` IxDict r `PairE` LamExpr r)
  {- While -}     (Block r)
  {- RunReader -} (Atom r `PairE` LamExpr r)
  {- RunWriter -} (MaybeE (Atom r) `PairE` BaseMonoid r `PairE` LamExpr r)
  {- RunState -}  (MaybeE (Atom r) `PairE` Atom r `PairE` LamExpr r)
  {- RunIO -}     (Block r)
    ) (EitherE4
  {- RunInit -}        (Block r)
  {- CatchException -} (WhenCore r (Block r))
  {- Linearize -}      (WhenCore r (LamExpr r `PairE` Atom r))
  {- Transpose -}      (WhenCore r (LamExpr r `PairE` Atom r)))

  fromE = \case
    For ann d body      -> Case0 (Case0 (LiftE ann `PairE` d `PairE` body))
    While body          -> Case0 (Case1 body)
    RunReader x body    -> Case0 (Case2 (x `PairE` body))
    RunWriter d bm body -> Case0 (Case3 (toMaybeE d `PairE` bm `PairE` body))
    RunState  d x body  -> Case0 (Case4 (toMaybeE d `PairE` x `PairE` body))
    RunIO body          -> Case0 (Case5 body)
    RunInit body        -> Case1 (Case0 body)
    CatchException body -> Case1 (Case1 (WhenIRE body))
    Linearize body x    -> Case1 (Case2 (WhenIRE (PairE body x)))
    Transpose body x    -> Case1 (Case3 (WhenIRE (PairE body x)))
  {-# INLINE fromE #-}
  toE = \case
    Case0 hof -> case hof of
      Case0 (LiftE ann `PairE` d `PairE` body) -> For ann d body
      Case1 body                        -> While body
      Case2 (x `PairE` body)            -> RunReader x body
      Case3 (d `PairE` bm `PairE` body) -> RunWriter (fromMaybeE d) bm body
      Case4 (d `PairE` x `PairE` body)  -> RunState  (fromMaybeE d) x body
      Case5 body                        -> RunIO     body
      _ -> error "impossible"
    Case1 hof -> case hof of
      Case0 body -> RunInit body
      Case1 (WhenIRE body) -> CatchException body
      Case2 (WhenIRE (PairE body x)) -> Linearize body x
      Case3 (WhenIRE (PairE body x)) -> Transpose body x
      _ -> error "impossible"
    _ -> error "impossible"
  {-# INLINE toE #-}

instance IRRep r => SinkableE (Hof r)
instance IRRep r => HoistableE  (Hof r)
instance IRRep r => RenameE     (Hof r)
instance IRRep r => AlphaEqE (Hof r)
instance IRRep r => AlphaHashableE (Hof r)

instance IRRep r => GenericE (RefOp r) where
  type RepE (RefOp r) =
    EitherE6
      UnitE                         -- MAsk
      (BaseMonoid r `PairE` Atom r) -- MExtend
      UnitE                         -- MGet
      (Atom r)                      -- MPut
      (Atom r)                      -- IndexRef
      (LiftE Int)                   -- ProjRef
  fromE = \case
    MAsk         -> Case0 UnitE
    MExtend bm x -> Case1 (bm `PairE` x)
    MGet         -> Case2 UnitE
    MPut x       -> Case3 x
    IndexRef x   -> Case4 x
    ProjRef i    -> Case5 (LiftE i)
  {-# INLINE fromE #-}
  toE = \case
    Case0 UnitE          -> MAsk
    Case1 (bm `PairE` x) -> MExtend bm x
    Case2 UnitE          -> MGet
    Case3 x              -> MPut x
    Case4 x              -> IndexRef x
    Case5 (LiftE i)      -> ProjRef i
    _ -> error "impossible"
  {-# INLINE toE #-}

instance IRRep r => SinkableE      (RefOp r)
instance IRRep r => HoistableE     (RefOp r)
instance IRRep r => RenameE        (RefOp r)
instance IRRep r => AlphaEqE       (RefOp r)
instance IRRep r => AlphaHashableE (RefOp r)

instance GenericE FieldRowElem where
  type RepE FieldRowElem =
    EitherE3 (ExtLabeledItemsE CType UnitE) (AtomName CoreIR `PairE` CType) (AtomName CoreIR)
  fromE = \case
    StaticFields items         -> Case0 $ ExtLabeledItemsE $ NoExt items
    DynField  labVarName labTy -> Case1 $ labVarName `PairE` labTy
    DynFields fieldVarName     -> Case2 $ fieldVarName
  {-# INLINE fromE #-}
  toE = \case
    Case0 (ExtLabeledItemsE (Ext items _)) -> StaticFields items
    Case1 (n `PairE` t) -> DynField n t
    Case2 n             -> DynFields n
    _ -> error "unreachable"
  {-# INLINE toE #-}
instance SinkableE      FieldRowElem
instance HoistableE     FieldRowElem
instance RenameE        FieldRowElem
instance AlphaEqE       FieldRowElem
instance AlphaHashableE FieldRowElem

instance GenericE FieldRowElems where
  type RepE FieldRowElems = ListE FieldRowElem
  fromE = ListE . fromFieldRowElems
  {-# INLINE fromE #-}
  toE = fieldRowElemsFromList . fromListE
  {-# INLINE toE #-}
instance SinkableE      FieldRowElems
instance HoistableE     FieldRowElems
instance RenameE        FieldRowElems
instance AlphaEqE       FieldRowElems
instance AlphaHashableE FieldRowElems

newtype ExtLabeledItemsE (e1::E) (e2::E) (n::S) =
  ExtLabeledItemsE
   { fromExtLabeledItemsE :: ExtLabeledItems (e1 n) (e2 n) }
   deriving (Show, Generic)
instance (Store (e1 n), Store (e2 n)) => Store (ExtLabeledItemsE e1 e2 n)

instance GenericE SimpInCore where
  type RepE SimpInCore = EitherE4
   {- LiftSimp -} (CType `PairE` SAtom)
   {- LiftSimpFun -} (PiType `PairE` LamExpr SimpIR)
   {- TabLam -}   (TabPiType CoreIR `PairE` TabLamExpr)
   {- ACase -}    (SAtom `PairE` ListE (Abs SBinder CAtom) `PairE` CType)
  fromE = \case
    LiftSimp ty x             -> Case0 $ ty `PairE` x
    LiftSimpFun ty x          -> Case1 $ ty `PairE` x
    TabLam ty lam             -> Case2 $ ty `PairE` lam
    ACase scrut alts resultTy -> Case3 $ scrut `PairE` ListE alts `PairE` resultTy
  {-# INLINE fromE #-}

  toE = \case
    Case0 (ty `PairE` x)                    -> LiftSimp ty x
    Case1 (ty `PairE` x)                    -> LiftSimpFun ty x
    Case2 (ty `PairE` lam)                  -> TabLam ty lam
    Case3 (x `PairE` ListE alts `PairE` ty) -> ACase x alts ty
    _ -> error "impossible"
  {-# INLINE toE #-}

instance SinkableE      SimpInCore
instance HoistableE     SimpInCore
instance RenameE        SimpInCore
instance AlphaEqE       SimpInCore
instance AlphaHashableE SimpInCore

instance IRRep r => GenericE (Atom r) where
  -- As tempting as it might be to reorder cases here, the current permutation
  -- was chosen as to make GHC inliner confident enough to simplify through
  -- toE/fromE entirely. If you wish to modify the order, please consult the
  -- GHC Core dump to make sure you haven't regressed this optimization.
  type RepE (Atom r) = EitherE5
              (EitherE2
                   -- We isolate those few cases (and reorder them
                   -- compared to the data definition) because they need special
                   -- handling when you substitute with atoms. The rest just act
                   -- like containers
  {- Var -}        (AtomName r)
  {- ProjectElt -} ( LiftE Projection `PairE` Atom r)
            ) (EitherE3
  {- Lam -}        (WhenCore r (LamExpr r `PairE` LiftE Arrow `PairE` EffAbs))
  {- Pi -}         (WhenCore r PiType)
  {- TabPi -}      (TabPiType r)
            ) (EitherE4
  {- DepPairTy -}  (DepPairType r)
  {- DepPair -}    ( Atom r `PairE` Atom r `PairE` DepPairType r)
  {- DictCon  -}   (WhenCore r DictExpr)
  {- DictTy  -}    (WhenCore r DictType)
            ) (EitherE3
  {- NewtypeCon -}     (WhenCore r (NewtypeCon `PairE` Atom r))
  {- NewtypeTyCon -}   (WhenCore r NewtypeTyCon)
  {- DictHole -}       (WhenCore r (LiftE (AlwaysEqual SrcPosCtx) `PairE`
                                    (Type CoreIR) `PairE`
                                    (LiftE RequiredMethodAccess)))
              ) (EitherE6
  {- Con -}        (ComposeE (PrimCon r) (Atom r))
  {- TC -}         (ComposeE (PrimTC  r) (Atom r))
  {- Eff -}        ( WhenCore r (EffectRow r))
  {- PtrVar -}     PtrName
  {- RepValAtom -} ( WhenSimp r (RepVal r))
  {- SimpInCore -} ( WhenCore r SimpInCore)
              )
  fromE atom = case atom of
    Var v -> Case0 (Case0 v)
    ProjectElt idxs x -> Case0 (Case1 (PairE (LiftE idxs) x))
    Lam lamExpr arr eff -> Case1 (Case0 (WhenIRE (lamExpr `PairE` LiftE arr `PairE` eff)))
    Pi  piExpr  -> Case1 (Case1 (WhenIRE piExpr))
    TabPi  piExpr  -> Case1 (Case2 piExpr)
    DepPairTy ty -> Case2 (Case0 ty)
    DepPair l r ty -> Case2 (Case1 $ l `PairE` r `PairE` ty)
    DictCon d      -> Case2 $ Case2 $ WhenIRE d
    DictTy  d      -> Case2 $ Case3 $ WhenIRE d
    NewtypeCon c x -> Case3 $ Case0 $ WhenIRE (c `PairE` x)
    NewtypeTyCon t -> Case3 $ Case1 $ WhenIRE t
    DictHole s t access -> Case3 $ Case2 $ WhenIRE (LiftE s `PairE` t `PairE` LiftE access)
    Con con -> Case4 $ Case0 $ ComposeE con
    TC  con -> Case4 $ Case1 $ ComposeE con
    Eff effs -> Case4 $ Case2 $ WhenIRE effs
    PtrVar v -> Case4 $ Case3 $ v
    RepValAtom rv -> Case4 $ Case4 $ WhenIRE $ rv
    SimpInCore x  -> Case4 $ Case5 $ WhenIRE x
  {-# INLINE fromE #-}

  toE atom = case atom of
    Case0 val -> case val of
      Case0 v -> Var v
      Case1 (PairE (LiftE idxs) x) -> ProjectElt idxs x
      _ -> error "impossible"
    Case1 val -> case val of
      Case0 (WhenIRE (lamExpr `PairE` LiftE arr `PairE` effs)) -> Lam lamExpr arr effs
      Case1 (WhenIRE piExpr)  -> Pi  piExpr
      Case2 piExpr  -> TabPi  piExpr
      _ -> error "impossible"
    Case2 val -> case val of
      Case0 ty      -> DepPairTy ty
      Case1 (l `PairE` r `PairE` ty) -> DepPair l r ty
      Case2 (WhenIRE d) -> DictCon d
      Case3 (WhenIRE d) -> DictTy  d
      _ -> error "impossible"
    Case3 val -> case val of
      Case0 (WhenIRE (c `PairE` x)) -> NewtypeCon c x
      Case1 (WhenIRE t)             -> NewtypeTyCon t
      Case2 (WhenIRE (LiftE s `PairE` t `PairE` LiftE access)) -> DictHole s t access
      _ -> error "impossible"
    Case4 val -> case val of
      Case0 (ComposeE con) -> Con con
      Case1 (ComposeE con) -> TC con
      Case2 (WhenIRE effs) -> Eff effs
      Case3 v -> PtrVar v
      Case4 (WhenIRE rv) -> RepValAtom rv
      Case5 (WhenIRE x)  -> SimpInCore x
      _ -> error "impossible"
    _ -> error "impossible"
  {-# INLINE toE #-}

instance IRRep r => SinkableE      (Atom r)
instance IRRep r => HoistableE     (Atom r)
instance IRRep r => AlphaEqE       (Atom r)
instance IRRep r => AlphaHashableE (Atom r)
instance IRRep r => RenameE        (Atom r)

instance IRRep r => GenericE (Expr r) where
  type RepE (Expr r) = EitherE2
    ( EitherE6
 {- App -}    (WhenCore r (Atom r `PairE` Atom r `PairE` ListE (Atom r)))
 {- TabApp -} (Atom r `PairE` Atom r `PairE` ListE (Atom r))
 {- Case -}   (Atom r `PairE` ListE (Alt r) `PairE` Type r `PairE` EffectRow r)
 {- Atom -}   (Atom r)
 {- Hof -}    (Hof r)
 {- TopApp -} (WhenSimp r (TopFunName `PairE` ListE (Atom r)))
    )
    ( EitherE7
 {- TabCon -}          (MaybeE (WhenCore r Dict) `PairE` Type r `PairE` ListE (Atom r))
 {- RefOp -}           (Atom r `PairE` RefOp r)
 {- PrimOp -}          (ComposeE PrimOp (Atom r))
 {- UserEffectOp -}    (WhenCore r UserEffectOp)
 {- ProjMethod -}      (WhenCore r (Atom r `PairE` LiftE Int))
 {- RecordOp -}        (WhenCore r (ComposeE RecordOp (Atom r)))
 {- DAMOp -}           (WhenSimp r (DAMOp r)))

  fromE = \case
    App    f (x:|xs)   -> Case0 $ Case0 (WhenIRE (f `PairE` x `PairE` ListE xs))
    TabApp f (x:|xs)   -> Case0 $ Case1 (f `PairE` x `PairE` ListE xs)
    Case e alts ty eff -> Case0 $ Case2 (e `PairE` ListE alts `PairE` ty `PairE` eff)
    Atom x             -> Case0 $ Case3 (x)
    Hof hof            -> Case0 $ Case4 hof
    TopApp f xs        -> Case0 $ Case5 (WhenIRE (f `PairE` ListE xs))
    TabCon d ty xs     -> Case1 $ Case0 (toMaybeE d `PairE` ty `PairE` ListE xs)
    RefOp ref op       -> Case1 $ Case1 (ref `PairE` op)
    PrimOp op          -> Case1 $ Case2 (ComposeE op)
    UserEffectOp op    -> Case1 $ Case3 (WhenIRE op)
    ProjMethod d i     -> Case1 $ Case4 (WhenIRE (d `PairE` LiftE i))
    RecordOp op        -> Case1 $ Case5 (WhenIRE (ComposeE op))
    DAMOp op           -> Case1 $ Case6 (WhenIRE op)
  {-# INLINE fromE #-}
  toE = \case
    Case0 case0 -> case case0 of
      Case0 (WhenIRE (f `PairE` x `PairE` ListE xs))        -> App    f (x:|xs)
      Case1 (f `PairE` x `PairE` ListE xs)                -> TabApp f (x:|xs)
      Case2 (e `PairE` ListE alts `PairE` ty `PairE` eff) -> Case e alts ty eff
      Case3 (x)                                           -> Atom x
      Case4 hof                                           -> Hof hof
      Case5 (WhenIRE (f `PairE` ListE xs))                -> TopApp f xs
      _ -> error "impossible"
    Case1 case1 -> case case1 of
      Case0 (d `PairE` ty `PairE` ListE xs) -> TabCon (fromMaybeE d) ty xs
      Case1 (ref `PairE` op)      -> RefOp ref op
      Case2 (ComposeE op)         -> PrimOp op
      Case3 (WhenIRE op)            -> UserEffectOp op
      Case4 (WhenIRE (d `PairE` LiftE i)) -> ProjMethod d i
      Case5 (WhenIRE (ComposeE op)) -> RecordOp op
      Case6 (WhenIRE op)            -> DAMOp op
      _ -> error "impossible"
    _ -> error "impossible"
  {-# INLINE toE #-}

instance IRRep r => SinkableE      (Expr r)
instance IRRep r => HoistableE     (Expr r)
instance IRRep r => AlphaEqE       (Expr r)
instance IRRep r => AlphaHashableE (Expr r)
instance IRRep r => RenameE        (Expr r)

instance GenericE (ExtLabeledItemsE e1 e2) where
  type RepE (ExtLabeledItemsE e1 e2) = EitherE (ComposeE LabeledItems e1)
                                               (ComposeE LabeledItems e1 `PairE` e2)
  fromE (ExtLabeledItemsE (Ext items Nothing))  = LeftE  (ComposeE items)
  fromE (ExtLabeledItemsE (Ext items (Just t))) = RightE (ComposeE items `PairE` t)
  {-# INLINE fromE #-}
  toE (LeftE  (ComposeE items          )) = ExtLabeledItemsE (Ext items Nothing)
  toE (RightE (ComposeE items `PairE` t)) = ExtLabeledItemsE (Ext items (Just t))
  {-# INLINE toE #-}

instance (SinkableE e1, SinkableE e2) => SinkableE (ExtLabeledItemsE e1 e2)
instance (HoistableE  e1, HoistableE  e2) => HoistableE  (ExtLabeledItemsE e1 e2)
instance (AlphaEqE    e1, AlphaEqE    e2) => AlphaEqE    (ExtLabeledItemsE e1 e2)
instance (AlphaHashableE    e1, AlphaHashableE    e2) => AlphaHashableE    (ExtLabeledItemsE e1 e2)
instance (RenameE     e1, RenameE     e2) => RenameE     (ExtLabeledItemsE e1 e2)

instance IRRep r => GenericE (Block r) where
  type RepE (Block r) = PairE (MaybeE (PairE (Type r) (EffectRow r))) (Abs (Nest (Decl r)) (Atom r))
  fromE (Block (BlockAnn ty effs) decls result) = PairE (JustE (PairE ty effs)) (Abs decls result)
  fromE (Block NoBlockAnn Empty result) = PairE NothingE (Abs Empty result)
  fromE _ = error "impossible"
  {-# INLINE fromE #-}
  toE   (PairE (JustE (PairE ty effs)) (Abs decls result)) = Block (BlockAnn ty effs) decls result
  toE   (PairE NothingE (Abs Empty result)) = Block NoBlockAnn Empty result
  toE   _ = error "impossible"
  {-# INLINE toE #-}

deriving instance IRRep r => Show (BlockAnn r n l)

instance IRRep r => SinkableE      (Block r)
instance IRRep r => HoistableE     (Block r)
instance IRRep r => AlphaEqE       (Block r)
instance IRRep r => AlphaHashableE (Block r)
instance IRRep r => RenameE        (Block r)
deriving instance IRRep r => Show (Block r n)
deriving via WrapE (Block r) n instance IRRep r => Generic (Block r n)

instance IRRep r => GenericB (NonDepNest r ann) where
  type RepB (NonDepNest r ann) = (LiftB (ListE ann)) `PairB` Nest (AtomNameBinder r)
  fromB (NonDepNest bs anns) = LiftB (ListE anns) `PairB` bs
  {-# INLINE fromB #-}
  toB (LiftB (ListE anns) `PairB` bs) = NonDepNest bs anns
  {-# INLINE toB #-}
instance IRRep r => ProvesExt (NonDepNest r ann)
instance IRRep r => BindsNames (NonDepNest r ann)
instance (IRRep r, SinkableE  ann) => SinkableB  (NonDepNest r ann)
instance (IRRep r, HoistableE ann) => HoistableB (NonDepNest r ann)
instance (IRRep r, RenameE ann, SinkableE ann) => RenameB (NonDepNest r ann)
instance (IRRep r, AlphaEqE       ann) => AlphaEqB       (NonDepNest r ann)
instance (IRRep r, AlphaHashableE ann) => AlphaHashableB (NonDepNest r ann)
deriving instance (Show (ann n)) => IRRep r => Show (NonDepNest r ann n l)

instance GenericB SuperclassBinders where
  type RepB SuperclassBinders = PairB (LiftB (ListE CType)) (Nest (AtomNameBinder CoreIR))
  fromB (SuperclassBinders bs tys) = PairB (LiftB (ListE tys)) bs
  toB   (PairB (LiftB (ListE tys)) bs) = SuperclassBinders bs tys

instance BindsNameList SuperclassBinders (AtomNameC CoreIR) where
  bindNameList (SuperclassBinders bs _) xs = bindNameList bs xs

instance ProvesExt   SuperclassBinders
instance BindsNames  SuperclassBinders
instance SinkableB   SuperclassBinders
instance HoistableB  SuperclassBinders
instance RenameB     SuperclassBinders
instance AlphaEqB SuperclassBinders
instance AlphaHashableB SuperclassBinders

instance GenericE ClassDef where
  type RepE ClassDef =
    LiftE (SourceName, [SourceName])
     `PairE` Abs (Nest RolePiBinder) (Abs SuperclassBinders (ListE MethodType))
  fromE (ClassDef name names b scs tys) =
    LiftE (name, names) `PairE` Abs b (Abs scs (ListE tys))
  {-# INLINE fromE #-}
  toE (LiftE (name, names) `PairE` Abs b (Abs scs (ListE tys))) =
    ClassDef name names b scs tys
  {-# INLINE toE #-}

instance SinkableE ClassDef
instance HoistableE  ClassDef
instance AlphaEqE ClassDef
instance AlphaHashableE ClassDef
instance RenameE     ClassDef
deriving instance Show (ClassDef n)
deriving via WrapE ClassDef n instance Generic (ClassDef n)

instance GenericE InstanceDef where
  type RepE InstanceDef =
    ClassName `PairE` Abs (Nest RolePiBinder) (ListE CType `PairE` InstanceBody)
  fromE (InstanceDef name bs params body) =
    name `PairE` Abs bs (ListE params `PairE` body)
  toE (name `PairE` Abs bs (ListE params `PairE` body)) =
    InstanceDef name bs params body

instance SinkableE InstanceDef
instance HoistableE  InstanceDef
instance AlphaEqE InstanceDef
instance AlphaHashableE InstanceDef
instance RenameE     InstanceDef
deriving instance Show (InstanceDef n)
deriving via WrapE InstanceDef n instance Generic (InstanceDef n)

instance GenericE InstanceBody where
  type RepE InstanceBody = ListE CAtom `PairE` ListE (Block CoreIR)
  fromE (InstanceBody scs methods) = ListE scs `PairE` ListE methods
  toE   (ListE scs `PairE` ListE methods) = InstanceBody scs methods

instance SinkableE InstanceBody
instance HoistableE  InstanceBody
instance AlphaEqE InstanceBody
instance AlphaHashableE InstanceBody
instance RenameE     InstanceBody

instance GenericE MethodType where
  type RepE MethodType = PairE (LiftE [Bool]) CType
  fromE (MethodType explicit ty) = PairE (LiftE explicit) ty
  toE   (PairE (LiftE explicit) ty) = MethodType explicit ty

instance SinkableE      MethodType
instance HoistableE     MethodType
instance AlphaEqE       MethodType
instance AlphaHashableE MethodType
instance RenameE     MethodType

instance GenericE DictType where
  type RepE DictType = LiftE SourceName `PairE` ClassName `PairE` ListE CType
  fromE (DictType sourceName className params) =
    LiftE sourceName `PairE` className `PairE` ListE params
  toE (LiftE sourceName `PairE` className `PairE` ListE params) =
    DictType sourceName className params

instance SinkableE      DictType
instance HoistableE     DictType
instance AlphaEqE       DictType
instance AlphaHashableE DictType
instance RenameE        DictType

instance GenericE DictExpr where
  type RepE DictExpr =
    EitherE5
 {- InstanceDict -}      (PairE InstanceName (ListE CAtom))
 {- InstantiatedGiven -} (PairE CAtom (ListE CAtom))
 {- SuperclassProj -}    (PairE CAtom (LiftE Int))
 {- IxFin -}             CAtom
 {- DataData -}          CType
  fromE d = case d of
    InstanceDict v args -> Case0 $ PairE v (ListE args)
    InstantiatedGiven given (arg:|args) -> Case1 $ PairE given (ListE (arg:args))
    SuperclassProj x i -> Case2 (PairE x (LiftE i))
    IxFin x            -> Case3 x
    DataData ty        -> Case4 ty
  toE d = case d of
    Case0 (PairE v (ListE args)) -> InstanceDict v args
    Case1 (PairE given (ListE ~(arg:args))) -> InstantiatedGiven given (arg:|args)
    Case2 (PairE x (LiftE i)) -> SuperclassProj x i
    Case3 x  -> IxFin x
    Case4 ty -> DataData ty
    _ -> error "impossible"

instance SinkableE      DictExpr
instance HoistableE     DictExpr
instance AlphaEqE       DictExpr
instance AlphaHashableE DictExpr
instance RenameE        DictExpr

instance GenericE Cache where
  type RepE Cache =
            EMap SpecializationSpec TopFunName
    `PairE` EMap AbsDict SpecDictName
    `PairE` EMap LinearizationSpec (PairE TopFunName TopFunName)
    `PairE` EMap TopFunName TopFunName
    `PairE` LiftE (M.Map ModuleSourceName (FileHash, [ModuleSourceName]))
    `PairE` ListE (        LiftE ModuleSourceName
                   `PairE` LiftE FileHash
                   `PairE` ListE ModuleName
                   `PairE` ModuleName)
  fromE (Cache x y z w parseCache evalCache) =
    x `PairE` y `PairE` z `PairE` w `PairE` LiftE parseCache `PairE`
      ListE [LiftE sourceName `PairE` LiftE hashVal `PairE` ListE deps `PairE` result
             | (sourceName, ((hashVal, deps), result)) <- M.toList evalCache ]
  {-# INLINE fromE #-}
  toE   (x `PairE` y `PairE` z `PairE` w `PairE` LiftE parseCache `PairE` ListE evalCache) =
    Cache x y z w parseCache
      (M.fromList
       [(sourceName, ((hashVal, deps), result))
       | LiftE sourceName `PairE` LiftE hashVal `PairE` ListE deps `PairE` result
          <- evalCache])
  {-# INLINE toE #-}

instance SinkableE  Cache
instance HoistableE Cache
instance AlphaEqE   Cache
instance RenameE     Cache
instance Store (Cache n)

instance Monoid (Cache n) where
  mempty = Cache mempty mempty mempty mempty mempty mempty
  mappend = (<>)

instance Semigroup (Cache n) where
  -- right-biased instead of left-biased
  Cache x1 x2 x3 x4 x5 x6 <> Cache y1 y2 y3 y4 y5 y6 =
    Cache (y1<>x1) (y2<>x2) (y3<>x3) (y4<>x4) (x5<>y5) (x6<>y6)

instance GenericE (LamExpr r) where
  type RepE (LamExpr r) = Abs (Nest (Binder r)) (Block r)
  fromE (LamExpr b block) = Abs b block
  {-# INLINE fromE #-}
  toE   (Abs b block) = LamExpr b block
  {-# INLINE toE #-}

instance IRRep r => SinkableE      (LamExpr r)
instance IRRep r => HoistableE     (LamExpr r)
instance IRRep r => AlphaEqE       (LamExpr r)
instance IRRep r => AlphaHashableE (LamExpr r)
instance IRRep r => RenameE        (LamExpr r)
deriving instance IRRep r => Show (LamExpr r n)
deriving via WrapE (LamExpr r) n instance IRRep r => Generic (LamExpr r n)

instance GenericE (DestBlock r) where
  type RepE (DestBlock r) = Abs (Binder r) (Block r)
  fromE (DestBlock b block) = Abs b block
  {-# INLINE fromE #-}
  toE   (Abs b block) = DestBlock b block
  {-# INLINE toE #-}

instance IRRep r => SinkableE      (DestBlock r)
instance IRRep r => HoistableE     (DestBlock r)
instance IRRep r => AlphaEqE       (DestBlock r)
instance IRRep r => AlphaHashableE (DestBlock r)
instance IRRep r => RenameE        (DestBlock r)
deriving instance IRRep r => Show (DestBlock r n)
deriving via WrapE (DestBlock r) n instance IRRep r => Generic (DestBlock r n)

instance GenericE (DestLamExpr r) where
  type RepE (DestLamExpr r) = Abs (Nest (Binder r)) (DestBlock r)
  fromE (DestLamExpr b block) = Abs b block
  {-# INLINE fromE #-}
  toE   (Abs b block) = DestLamExpr b block
  {-# INLINE toE #-}

instance IRRep r => SinkableE      (DestLamExpr r)
instance IRRep r => HoistableE     (DestLamExpr r)
instance IRRep r => AlphaEqE       (DestLamExpr r)
instance IRRep r => AlphaHashableE (DestLamExpr r)
instance IRRep r => RenameE        (DestLamExpr r)
deriving instance IRRep r => Show (DestLamExpr r n)
deriving via WrapE (DestLamExpr r) n instance IRRep r => Generic (DestLamExpr r n)

instance GenericE PiType where
  type RepE PiType = Abs CBinder (LiftE Arrow `PairE` EffectRow CoreIR `PairE` CType)
  fromE (PiType b arr eff resultTy) = Abs b (LiftE arr `PairE` eff `PairE` resultTy)
  {-# INLINE fromE #-}
  toE   (Abs b (LiftE arr `PairE` eff `PairE` resultTy)) = PiType b arr eff resultTy
  {-# INLINE toE #-}

instance SinkableE      PiType
instance HoistableE     PiType
instance AlphaEqE       PiType
instance AlphaHashableE PiType
instance RenameE        PiType
deriving instance Show (PiType n)
deriving via WrapE PiType n instance Generic (PiType n)

instance GenericB RolePiBinder where
  type RepB RolePiBinder = BinderP (AtomNameC CoreIR) (PairE CType (LiftE (Arrow,ParamRole)))
  fromB (RolePiBinder b ty arr role) = b :> PairE ty (LiftE (arr, role))
  {-# INLINE fromB #-}
  toB   (b :> PairE ty (LiftE (arr, role))) = RolePiBinder b ty arr role
  {-# INLINE toB #-}

instance HasNameHint (RolePiBinder n l) where
  getNameHint (RolePiBinder b _ _ _) = getNameHint b
  {-# INLINE getNameHint #-}

instance BindsAtMostOneName RolePiBinder (AtomNameC CoreIR) where
  RolePiBinder b _ _ _ @> x = b @> x

instance BindsOneName RolePiBinder (AtomNameC CoreIR) where
  binderName (RolePiBinder b _ _ _) = binderName b

instance ProvesExt   RolePiBinder
instance BindsNames  RolePiBinder
instance SinkableB   RolePiBinder
instance HoistableB  RolePiBinder
instance RenameB     RolePiBinder
instance AlphaEqB       RolePiBinder
instance AlphaHashableB RolePiBinder

instance IRRep r => GenericE (IxDict r) where
  type RepE (IxDict r) =
    EitherE3
      (WhenCore r (Atom r))
      (Atom r)
      (WhenSimp r (Type r `PairE` SpecDictName `PairE` ListE (Atom r)))
  fromE = \case
    IxDictAtom x -> Case0 $ WhenIRE x
    IxDictRawFin n -> Case1 $ n
    IxDictSpecialized t d xs -> Case2 $ WhenIRE $ t `PairE` d `PairE` ListE xs
  {-# INLINE fromE #-}
  toE = \case
    Case0 (WhenIRE x)          -> IxDictAtom x
    Case1 (n)                  -> IxDictRawFin n
    Case2 (WhenIRE (t `PairE` d `PairE` ListE xs)) -> IxDictSpecialized t d xs
    _ -> error "impossible"
  {-# INLINE toE #-}

instance IRRep r => SinkableE   (IxDict r)
instance IRRep r => HoistableE  (IxDict r)
instance IRRep r => RenameE     (IxDict r)
instance IRRep r => AlphaEqE       (IxDict r)
instance IRRep r => AlphaHashableE (IxDict r)

instance IRRep r => GenericE (IxType r) where
  type RepE (IxType r) = PairE (Type r) (IxDict r)
  fromE (IxType ty d) = PairE ty d
  {-# INLINE fromE #-}
  toE   (PairE ty d) = IxType ty d
  {-# INLINE toE #-}

instance IRRep r => SinkableE   (IxType r)
instance IRRep r => HoistableE  (IxType r)
instance IRRep r => RenameE     (IxType r)

instance IRRep r => AlphaEqE (IxType r) where
  alphaEqE (IxType t1 _) (IxType t2 _) = alphaEqE t1 t2

instance IRRep r => AlphaHashableE (IxType r) where
  hashWithSaltE env salt (IxType t _) = hashWithSaltE env salt t

instance IRRep r => GenericE (TabPiType r) where
  type RepE (TabPiType r) = Abs (IxBinder r) (Type r)
  fromE (TabPiType b resultTy) = Abs b resultTy
  {-# INLINE fromE #-}
  toE   (Abs b resultTy) = TabPiType b resultTy
  {-# INLINE toE #-}

instance IRRep r => SinkableE      (TabPiType r)
instance IRRep r => HoistableE     (TabPiType r)
instance IRRep r => AlphaEqE       (TabPiType r)
instance IRRep r => AlphaHashableE (TabPiType r)
instance IRRep r => RenameE        (TabPiType r)
deriving instance IRRep r => Show (TabPiType r n)
deriving via WrapE (TabPiType r) n instance IRRep r => Generic (TabPiType r n)

instance GenericE (NaryPiType r) where
  type RepE (NaryPiType r) = Abs (Nest (Binder r)) (PairE (EffectRow r) (Type r))
  fromE (NaryPiType bs eff resultTy) = Abs bs (PairE eff resultTy)
  {-# INLINE fromE #-}
  toE   (Abs bs (PairE eff resultTy)) = NaryPiType bs eff resultTy
  {-# INLINE toE #-}

instance IRRep r => SinkableE      (NaryPiType r)
instance IRRep r => HoistableE     (NaryPiType r)
instance IRRep r => AlphaEqE       (NaryPiType r)
instance IRRep r => AlphaHashableE (NaryPiType r)
instance IRRep r => RenameE     (NaryPiType r)
deriving instance IRRep r => Show (NaryPiType r n)
deriving via WrapE (NaryPiType r) n instance IRRep r => Generic (NaryPiType r n)
instance IRRep r => Store (NaryPiType r n)

instance GenericE (DepPairType r) where
  type RepE (DepPairType r) = Abs (Binder r) (Type r)
  fromE (DepPairType b resultTy) = Abs b resultTy
  {-# INLINE fromE #-}
  toE   (Abs b resultTy) = DepPairType b resultTy
  {-# INLINE toE #-}

instance IRRep r => SinkableE      (DepPairType r)
instance IRRep r => HoistableE     (DepPairType r)
instance IRRep r => AlphaEqE       (DepPairType r)
instance IRRep r => AlphaHashableE (DepPairType r)
instance IRRep r => RenameE        (DepPairType r)
deriving instance IRRep r => Show (DepPairType r n)
deriving via WrapE (DepPairType r) n instance IRRep r => Generic (DepPairType r n)

instance GenericE SynthCandidates where
  type RepE SynthCandidates =
    ListE (AtomName CoreIR) `PairE` ListE (PairE ClassName (ListE InstanceName))
  fromE (SynthCandidates xs ys) = ListE xs `PairE` ListE ys'
    where ys' = map (\(k,vs) -> PairE k (ListE vs)) (M.toList ys)
  {-# INLINE fromE #-}
  toE (ListE xs `PairE` ListE ys) = SynthCandidates xs ys'
    where ys' = M.fromList $ map (\(PairE k (ListE vs)) -> (k,vs)) ys
  {-# INLINE toE #-}

instance SinkableE      SynthCandidates
instance HoistableE     SynthCandidates
instance AlphaEqE       SynthCandidates
instance AlphaHashableE SynthCandidates
instance RenameE        SynthCandidates

instance IRRep r => GenericE (AtomBinding r) where
  type RepE (AtomBinding r) =
     EitherE2 (EitherE3
      (DeclBinding   r)              -- LetBound
      (Type          r)              -- MiscBound
      (WhenCore r SolverBinding)     -- SolverBound
     ) (EitherE3
      (WhenCore r (PairE CType CAtom))               -- NoinlineFun
      (WhenSimp r (RepVal SimpIR))                   -- TopDataBound
      (WhenCore r (NaryPiType r `PairE` TopFunName)) -- FFIFunBound
     )

  fromE = \case
    LetBound    x -> Case0 $ Case0 x
    MiscBound   x -> Case0 $ Case1 x
    SolverBound x -> Case0 $ Case2 $ WhenIRE x
    NoinlineFun t x -> Case1 $ Case0 $ WhenIRE $ PairE t x
    TopDataBound repVal -> Case1 $ Case1 $ WhenIRE repVal
    FFIFunBound ty v    -> Case1 $ Case2 $ WhenIRE $ ty `PairE` v
  {-# INLINE fromE #-}

  toE = \case
    Case0 x' -> case x' of
      Case0 x         -> LetBound x
      Case1 x           -> MiscBound x
      Case2 (WhenIRE x) -> SolverBound x
      _ -> error "impossible"
    Case1 x' -> case x' of
      Case0 (WhenIRE (PairE t x)) -> NoinlineFun t x
      Case1 (WhenIRE repVal)                         -> TopDataBound repVal
      Case2 (WhenIRE (ty `PairE` v))                 -> FFIFunBound ty v
      _ -> error "impossible"
    _ -> error "impossible"
  {-# INLINE toE #-}


instance IRRep r => SinkableE   (AtomBinding r)
instance IRRep r => HoistableE  (AtomBinding r)
instance IRRep r => RenameE     (AtomBinding r)
instance IRRep r => AlphaEqE       (AtomBinding r)
instance IRRep r => AlphaHashableE (AtomBinding r)

instance GenericE TopFunDef where
  type RepE TopFunDef = EitherE3 SpecializationSpec LinearizationSpec LinearizationSpec
  fromE = \case
    Specialization       s -> Case0 s
    LinearizationPrimal  s -> Case1 s
    LinearizationTangent s -> Case2 s
  {-# INLINE fromE #-}
  toE = \case
    Case0 s ->   Specialization       s
    Case1 s ->   LinearizationPrimal  s
    Case2 s ->   LinearizationTangent s
    _ -> error "impossible"
  {-# INLINE toE #-}

instance SinkableE      TopFunDef
instance HoistableE     TopFunDef
instance RenameE        TopFunDef
instance AlphaEqE       TopFunDef
instance AlphaHashableE TopFunDef

instance GenericE TopFun where
  type RepE TopFun = EitherE
        (TopFunDef `PairE` NaryPiType SimpIR `PairE` LamExpr SimpIR `PairE` ComposeE EvalStatus TopFunLowerings)
        (LiftE (String, IFunType))
  fromE = \case
    DexTopFun def ty simp status -> LeftE (def `PairE` ty `PairE` simp `PairE` ComposeE status)
    FFITopFun name ty    -> RightE (LiftE (name, ty))
  {-# INLINE fromE #-}
  toE = \case
    LeftE  (def `PairE` ty `PairE` simp `PairE` ComposeE status) -> DexTopFun def ty simp status
    RightE (LiftE (name, ty))            -> FFITopFun name ty
  {-# INLINE toE #-}

instance SinkableE      TopFun
instance HoistableE     TopFun
instance RenameE        TopFun
instance AlphaEqE       TopFun
instance AlphaHashableE TopFun

instance GenericE SpecializationSpec where
  type RepE SpecializationSpec =
         PairE (AtomName CoreIR) (Abs (Nest (Binder CoreIR)) (ListE CType))
  fromE (AppSpecialization fname (Abs bs args)) = PairE fname (Abs bs args)
  {-# INLINE fromE #-}
  toE   (PairE fname (Abs bs args)) = AppSpecialization fname (Abs bs args)
  {-# INLINE toE #-}

instance HasNameHint (SpecializationSpec n) where
  getNameHint (AppSpecialization f _) = getNameHint f

instance SinkableE      SpecializationSpec
instance HoistableE     SpecializationSpec
instance RenameE        SpecializationSpec
instance AlphaEqE       SpecializationSpec
instance AlphaHashableE SpecializationSpec

instance GenericE LinearizationSpec where
  type RepE LinearizationSpec = PairE TopFunName (LiftE [Active])
  fromE (LinearizationSpec fname actives) = PairE fname (LiftE actives)
  {-# INLINE fromE #-}
  toE   (PairE fname (LiftE actives)) = LinearizationSpec fname actives
  {-# INLINE toE #-}

instance SinkableE      LinearizationSpec
instance HoistableE     LinearizationSpec
instance RenameE        LinearizationSpec
instance AlphaEqE       LinearizationSpec
instance AlphaHashableE LinearizationSpec

instance GenericE SolverBinding where
  type RepE SolverBinding = EitherE2
                                  (PairE CType (LiftE SrcPosCtx))
                                  CType
  fromE = \case
    InfVarBound  ty ctx -> Case0 (PairE ty (LiftE ctx))
    SkolemBound  ty     -> Case1 ty
  {-# INLINE fromE #-}

  toE = \case
    Case0 (PairE ty (LiftE ct)) -> InfVarBound  ty ct
    Case1 ty                    -> SkolemBound  ty
    _ -> error "impossible"
  {-# INLINE toE #-}

instance SinkableE   SolverBinding
instance HoistableE  SolverBinding
instance RenameE     SolverBinding
instance AlphaEqE       SolverBinding
instance AlphaHashableE SolverBinding

instance GenericE (Binding c) where
  type RepE (Binding c) =
    EitherE3
      (EitherE7
          (WhenAtomName        c AtomBinding)
          (WhenC DataDefNameC  c (DataDef `PairE` FieldDefs))
          (WhenC TyConNameC    c (DataDefName `PairE` CAtom))
          (WhenC DataConNameC  c (DataDefName `PairE` LiftE Int `PairE` CAtom))
          (WhenC ClassNameC    c (ClassDef))
          (WhenC InstanceNameC c (InstanceDef))
          (WhenC MethodNameC   c (ClassName `PairE` LiftE Int `PairE` CAtom)))
      (EitherE7
          (WhenC TopFunNameC     c (TopFun))
          (WhenC FunObjCodeNameC c (LiftE FunObjCode `PairE` LinktimeNames))
          (WhenC ModuleNameC     c (Module))
          (WhenC PtrNameC        c (LiftE (PtrType, PtrLitVal)))
          (WhenC EffectNameC     c (EffectDef))
          (WhenC HandlerNameC    c (HandlerDef))
          (WhenC EffectOpNameC   c (EffectOpDef)))
      (EitherE2
          (WhenC SpecializedDictNameC c (SpecializedDictDef))
          (WhenC ImpNameC             c (LiftE BaseType)))

  fromE = \case
    AtomNameBinding   binding           -> Case0 $ Case0 $ WhenAtomName binding
    DataDefBinding    dataDef defs      -> Case0 $ Case1 $ WhenC $ dataDef `PairE` defs
    TyConBinding      dataDefName e     -> Case0 $ Case2 $ WhenC $ dataDefName `PairE` e
    DataConBinding    dataDefName idx e -> Case0 $ Case3 $ WhenC $ dataDefName `PairE` LiftE idx `PairE` e
    ClassBinding      classDef          -> Case0 $ Case4 $ WhenC $ classDef
    InstanceBinding   instanceDef       -> Case0 $ Case5 $ WhenC $ instanceDef
    MethodBinding     className idx f   -> Case0 $ Case6 $ WhenC $ className `PairE` LiftE idx `PairE` f
    TopFunBinding     fun               -> Case1 $ Case0 $ WhenC $ fun
    FunObjCodeBinding x y               -> Case1 $ Case1 $ WhenC $ LiftE x `PairE` y
    ModuleBinding m                     -> Case1 $ Case2 $ WhenC $ m
    PtrBinding ty p                     -> Case1 $ Case3 $ WhenC $ LiftE (ty,p)
    EffectBinding   effDef              -> Case1 $ Case4 $ WhenC $ effDef
    HandlerBinding  hDef                -> Case1 $ Case5 $ WhenC $ hDef
    EffectOpBinding opDef               -> Case1 $ Case6 $ WhenC $ opDef
    SpecializedDictBinding def          -> Case2 $ Case0 $ WhenC $ def
    ImpNameBinding ty                   -> Case2 $ Case1 $ WhenC $ LiftE ty
  {-# INLINE fromE #-}

  toE = \case
    Case0 (Case0 (WhenAtomName binding))                  -> AtomNameBinding   binding
    Case0 (Case1 (WhenC (dataDef `PairE` defs)))          -> DataDefBinding    dataDef defs
    Case0 (Case2 (WhenC (n `PairE` e)))                   -> TyConBinding      n e
    Case0 (Case3 (WhenC (n `PairE` LiftE idx `PairE` e))) -> DataConBinding    n idx e
    Case0 (Case4 (WhenC (classDef)))                      -> ClassBinding      classDef
    Case0 (Case5 (WhenC (instanceDef)))                   -> InstanceBinding   instanceDef
    Case0 (Case6 (WhenC ((n `PairE` LiftE i `PairE` f)))) -> MethodBinding     n i f
    Case1 (Case0 (WhenC (fun)))                           -> TopFunBinding     fun
    Case1 (Case1 (WhenC ((LiftE x `PairE` y))))           -> FunObjCodeBinding x y
    Case1 (Case2 (WhenC (m)))                             -> ModuleBinding     m
    Case1 (Case3 (WhenC ((LiftE (ty,p)))))                -> PtrBinding        ty p
    Case1 (Case4 (WhenC (effDef)))                        -> EffectBinding     effDef
    Case1 (Case5 (WhenC (hDef)))                          -> HandlerBinding    hDef
    Case1 (Case6 (WhenC (opDef)))                         -> EffectOpBinding   opDef
    Case2 (Case0 (WhenC (def)))                           -> SpecializedDictBinding def
    Case2 (Case1 (WhenC ((LiftE ty))))                    -> ImpNameBinding    ty
    _ -> error "impossible"
  {-# INLINE toE #-}

deriving via WrapE (Binding c) n instance Generic (Binding c n)
instance SinkableV         Binding
instance HoistableV        Binding
instance RenameV           Binding
instance Color c => SinkableE   (Binding c)
instance Color c => HoistableE  (Binding c)
instance Color c => RenameE     (Binding c)

instance IRRep r => GenericE (DeclBinding r) where
  type RepE (DeclBinding r) = LiftE LetAnn `PairE` Type r `PairE` Expr r
  fromE (DeclBinding ann ty expr) = LiftE ann `PairE` ty `PairE` expr
  {-# INLINE fromE #-}
  toE   (LiftE ann `PairE` ty `PairE` expr) = DeclBinding ann ty expr
  {-# INLINE toE #-}

instance IRRep r => SinkableE      (DeclBinding r)
instance IRRep r => HoistableE     (DeclBinding r)
instance IRRep r => RenameE        (DeclBinding r)
instance IRRep r => AlphaEqE       (DeclBinding r)
instance IRRep r => AlphaHashableE (DeclBinding r)

instance GenericB (Decl r) where
  type RepB (Decl r) = AtomBinderP r (DeclBinding r)
  fromB (Let b binding) = b :> binding
  {-# INLINE fromB #-}
  toB   (b :> binding) = Let b binding
  {-# INLINE toB #-}

instance IRRep r => SinkableB      (Decl r)
instance IRRep r => HoistableB     (Decl r)
instance IRRep r => RenameB        (Decl r)
instance IRRep r => AlphaEqB       (Decl r)
instance IRRep r => AlphaHashableB (Decl r)
instance IRRep r => ProvesExt      (Decl r)
instance IRRep r => BindsNames     (Decl r)

instance IRRep r => GenericE (Effect r) where
  type RepE (Effect r) =
    EitherE4 (PairE (LiftE RWS) (Atom r))
             (LiftE (Either () ()))
             (Name EffectNameC)
             UnitE
  fromE = \case
    RWSEffect rws h    -> Case0 (PairE (LiftE rws) h)
    ExceptionEffect    -> Case1 (LiftE (Left  ()))
    IOEffect           -> Case1 (LiftE (Right ()))
    UserEffect name    -> Case2 name
    InitEffect         -> Case3 UnitE
  {-# INLINE fromE #-}
  toE = \case
    Case0 (PairE (LiftE rws) h) -> RWSEffect rws h
    Case1 (LiftE (Left  ())) -> ExceptionEffect
    Case1 (LiftE (Right ())) -> IOEffect
    Case2 name -> UserEffect name
    Case3 UnitE -> InitEffect
    _ -> error "unreachable"
  {-# INLINE toE #-}

instance IRRep r => SinkableE      (Effect r)
instance IRRep r => HoistableE     (Effect r)
instance IRRep r => AlphaEqE       (Effect r)
instance IRRep r => AlphaHashableE (Effect r)
instance IRRep r => RenameE        (Effect r)

instance IRRep r => GenericE (EffectRow r) where
  type RepE (EffectRow r) = PairE (ListE (Effect r)) (EffectRowTail r)
  fromE (EffectRow effs ext) = ListE (eSetToList effs) `PairE` ext
  {-# INLINE fromE #-}
  toE (ListE effs `PairE` ext) = EffectRow (eSetFromList effs) ext
  {-# INLINE toE #-}

instance IRRep r => SinkableE      (EffectRow r)
instance IRRep r => HoistableE     (EffectRow r)
instance IRRep r => RenameE        (EffectRow r)
instance IRRep r => AlphaEqE       (EffectRow r)
instance IRRep r => AlphaHashableE (EffectRow r)

instance IRRep r => GenericE (EffectRowTail r) where
  type RepE (EffectRowTail r) = EitherE (WhenCore r (AtomName CoreIR)) UnitE
  fromE = \case
    EffectRowTail v -> LeftE (WhenIRE v)
    NoTail          -> RightE UnitE
  {-# INLINE fromE #-}
  toE = \case
    LeftE (WhenIRE v) -> EffectRowTail v
    RightE UnitE    -> NoTail
  {-# INLINE toE #-}

instance IRRep r => SinkableE      (EffectRowTail r)
instance IRRep r => HoistableE     (EffectRowTail r)
instance IRRep r => RenameE        (EffectRowTail r)
instance IRRep r => AlphaEqE       (EffectRowTail r)
instance IRRep r => AlphaHashableE (EffectRowTail r)

instance IRRep r => BindsAtMostOneName (Decl r) (AtomNameC r) where
  Let b _ @> x = b @> x
  {-# INLINE (@>) #-}

instance IRRep r => BindsOneName (Decl r) (AtomNameC r) where
  binderName (Let b _) = binderName b
  {-# INLINE binderName #-}

instance Semigroup (SynthCandidates n) where
  SynthCandidates xs ys <> SynthCandidates xs' ys' =
    SynthCandidates (xs<>xs') (M.unionWith (<>) ys ys')

instance Monoid (SynthCandidates n) where
  mempty = SynthCandidates mempty mempty

instance GenericB EnvFrag where
  type RepB EnvFrag = RecSubstFrag Binding
  fromB (EnvFrag frag) = frag
  toB   frag = EnvFrag frag

instance SinkableB   EnvFrag
instance HoistableB  EnvFrag
instance ProvesExt   EnvFrag
instance BindsNames  EnvFrag
instance RenameB     EnvFrag

instance GenericE PartialTopEnvFrag where
  type RepE PartialTopEnvFrag = Cache
                              `PairE` CustomRules
                              `PairE` LoadedModules
                              `PairE` LoadedObjects
                              `PairE` ModuleEnv
                              `PairE` ListE (PairE SpecDictName (ListE (LamExpr SimpIR)))
                              `PairE` ListE (PairE TopFunName (ComposeE EvalStatus TopFunLowerings))
<<<<<<< HEAD
                              `PairE` ListE (PairE InstanceName InstanceDef)
  fromE (PartialTopEnvFrag cache rules loadedM loadedO env d fs ds) =
    cache `PairE` rules `PairE` loadedM `PairE` loadedO `PairE` env `PairE` d' `PairE` fs' `PairE` ds'
    where d'  = ListE $ [name `PairE` ListE methods | (name, methods) <- toList d]
          fs' = ListE $ [name `PairE` ComposeE impl | (name, impl)    <- toList fs]
          ds' = ListE $ [name `PairE` def           | (name, def)     <- toList ds]
  {-# INLINE fromE #-}
  toE (cache `PairE` rules `PairE` loadedM `PairE` loadedO `PairE` env `PairE` d `PairE` fs `PairE` ds) =
    PartialTopEnvFrag cache rules loadedM loadedO env d' fs' ds'
    where d'  = toSnocList [(name, methods) | name `PairE` ListE methods <- fromListE d]
          fs' = toSnocList [(name, impl)    | name `PairE` ComposeE impl <- fromListE fs]
          ds' = toSnocList [(name, def)     | name `PairE` def           <- fromListE ds]

=======
                              `PairE` ListE (DataDefName `PairE` LiftE SourceName `PairE` CAtom)
  fromE (PartialTopEnvFrag cache rules loadedM loadedO env d fs fields) =
    cache `PairE` rules `PairE` loadedM `PairE` loadedO `PairE` env `PairE` d' `PairE` fs' `PairE` fields'
    where d'  = ListE $ [name `PairE` ListE methods | (name, methods) <- toList d]
          fs' = ListE $ [name `PairE` ComposeE impl | (name, impl)    <- toList fs]
          fields' = ListE $ [dname `PairE` LiftE sname `PairE` x | (dname, sname, x) <- toList fields]
  {-# INLINE fromE #-}
  toE (cache `PairE` rules `PairE` loadedM `PairE` loadedO `PairE` env `PairE` d `PairE` fs `PairE` fields) =
    PartialTopEnvFrag cache rules loadedM loadedO env d' fs' fields'
    where d'  = toSnocList [(name, methods) | name `PairE` ListE methods <- fromListE d]
          fs' = toSnocList [(name, impl)    | name `PairE` ComposeE impl <- fromListE fs]
          fields' = toSnocList [(dname, sname, x)    | dname `PairE` LiftE sname `PairE` x <- fromListE fields]
>>>>>>> 2a8f4447
  {-# INLINE toE #-}

instance SinkableE      PartialTopEnvFrag
instance HoistableE     PartialTopEnvFrag
instance RenameE        PartialTopEnvFrag

instance Semigroup (PartialTopEnvFrag n) where
  PartialTopEnvFrag x1 x2 x3 x4 x5 x6 x7 x8 <> PartialTopEnvFrag y1 y2 y3 y4 y5 y6 y7 y8 =
<<<<<<< HEAD
    PartialTopEnvFrag (x1<>y1) (x2<>y2) (x3<>y3) (x4<>y4) (x5<>y5) (x6<>y6) (x7 <> y7) (x8 <> y8)
=======
    PartialTopEnvFrag (x1<>y1) (x2<>y2) (x3<>y3) (x4<>y4) (x5<>y5) (x6<>y6) (x7<>y7) (x8<>y8)
>>>>>>> 2a8f4447

instance Monoid (PartialTopEnvFrag n) where
  mempty = PartialTopEnvFrag mempty mempty mempty mempty mempty mempty mempty mempty
  mappend = (<>)

instance GenericB TopEnvFrag where
  type RepB TopEnvFrag = PairB EnvFrag (LiftB PartialTopEnvFrag)
  fromB (TopEnvFrag frag1 frag2) = PairB frag1 (LiftB frag2)
  toB   (PairB frag1 (LiftB frag2)) = TopEnvFrag frag1 frag2

instance RenameB     TopEnvFrag
instance HoistableB  TopEnvFrag
instance SinkableB TopEnvFrag
instance ProvesExt   TopEnvFrag
instance BindsNames  TopEnvFrag

instance OutFrag TopEnvFrag where
  emptyOutFrag = TopEnvFrag emptyOutFrag mempty
  {-# INLINE emptyOutFrag #-}
  catOutFrags (TopEnvFrag frag1 partial1)
              (TopEnvFrag frag2 partial2) =
    withExtEvidence frag2 $
      TopEnvFrag
        (catOutFrags frag1 frag2)
        (sink partial1 <> partial2)
  {-# INLINE catOutFrags #-}

-- XXX: unlike `ExtOutMap Env EnvFrag` instance, this once doesn't
-- extend the synthesis candidates based on the annotated let-bound names. It
-- only extends synth candidates when they're supplied explicitly.
instance ExtOutMap Env TopEnvFrag where
  extendOutMap env
    (TopEnvFrag (EnvFrag frag)
<<<<<<< HEAD
    (PartialTopEnvFrag cache' rules' loadedM' loadedO' mEnv' d' fs' ds')) = result'''
    where
      Env (TopEnv defs rules cache loadedM loadedO) mEnv = env
      result = Env newTopEnv newModuleEnv
      result'   = foldl addMethods           result   (toList d' )
      result''  = foldl addFunUpdate         result'  (toList fs')
      result''' = foldl addInstanceDefUpdate result'' (toList ds')
=======
    (PartialTopEnvFrag cache' rules' loadedM' loadedO' mEnv' d' fs' fields')) = result'''
    where
      Env (TopEnv defs rules cache loadedM loadedO) mEnv = env
      result = Env newTopEnv newModuleEnv
      result'  = foldl addMethods   result (toList d' )
      result'' = foldl addFunUpdate result' (toList fs')
      result''' = foldl addFieldDefUpdate result'' (toList fields')
>>>>>>> 2a8f4447

      newTopEnv = withExtEvidence frag $ TopEnv
        (defs `extendRecSubst` frag)
        (sink rules <> rules')
        (sink cache <> cache')
        (sink loadedM <> loadedM')
        (sink loadedO <> loadedO')

      newModuleEnv =
        ModuleEnv
          (imports <> imports')
          (sm   <> sm'   <> newImportedSM)
          (scs  <> scs'  <> newImportedSC)
          (atm  <> atm')
        where
          ModuleEnv imports sm scs atm = withExtEvidence frag $ sink mEnv
          ModuleEnv imports' sm' scs' atm' = mEnv'
          newDirectImports = S.difference (directImports imports') (directImports imports)
          newTransImports  = S.difference (transImports  imports') (transImports  imports)
          newImportedSM  = flip foldMap newDirectImports $ moduleExports         . lookupModulePure
          newImportedSC  = flip foldMap newTransImports  $ moduleSynthCandidates . lookupModulePure

      lookupModulePure v = case lookupEnvPure (Env newTopEnv mempty) v of ModuleBinding m -> m

addMethods :: Env n -> (SpecDictName n, [LamExpr SimpIR n]) -> Env n
addMethods e (dName, methods) = do
  let SpecializedDictBinding (SpecializedDict dAbs oldMethods) = lookupEnvPure e dName
  case oldMethods of
    Nothing -> do
      let newBinding = SpecializedDictBinding $ SpecializedDict dAbs (Just methods)
      updateEnv dName newBinding e
    Just _ -> error "shouldn't be adding methods if we already have them"

addFieldDefUpdate :: Env n -> (DataDefName n, SourceName, CAtom n) -> Env n
addFieldDefUpdate e (dname, sname, val) =
  case lookupEnvPure e dname of
    DataDefBinding def (FieldDefs fieldDefs) ->
      updateEnv dname (DataDefBinding def $ FieldDefs $ M.insert sname val fieldDefs) e

addFunUpdate :: Env n -> (TopFunName n, TopFunEvalStatus n) -> Env n
addFunUpdate e (f, s) = do
  case lookupEnvPure e f of
    TopFunBinding (DexTopFun def ty simp _) ->
      updateEnv f (TopFunBinding $ DexTopFun def ty simp s) e
    _ -> error "can't update ffi function impl"

addInstanceDefUpdate :: Env n -> (InstanceName n, InstanceDef n) -> Env n
addInstanceDefUpdate e (name, def) = updateEnv name (InstanceBinding def) e

lookupEnvPure :: Color c => Env n -> Name c n -> Binding c n
lookupEnvPure env v = lookupTerminalSubstFrag (fromRecSubst $ envDefs $ topEnv env) v

instance GenericE Module where
  type RepE Module =       LiftE ModuleSourceName
                   `PairE` ListE ModuleName
                   `PairE` ListE ModuleName
                   `PairE` SourceMap
                   `PairE` SynthCandidates

  fromE (Module name deps transDeps sm sc) =
    LiftE name `PairE` ListE (S.toList deps) `PairE` ListE (S.toList transDeps)
      `PairE` sm `PairE` sc
  {-# INLINE fromE #-}

  toE (LiftE name `PairE` ListE deps `PairE` ListE transDeps
         `PairE` sm `PairE` sc) =
    Module name (S.fromList deps) (S.fromList transDeps) sm sc
  {-# INLINE toE #-}

instance SinkableE      Module
instance HoistableE     Module
instance AlphaEqE       Module
instance AlphaHashableE Module
instance RenameE        Module

instance GenericE ImportStatus where
  type RepE ImportStatus = ListE ModuleName `PairE` ListE ModuleName
  fromE (ImportStatus direct trans) = ListE (S.toList direct)
                              `PairE` ListE (S.toList trans)
  {-# INLINE fromE #-}
  toE (ListE direct `PairE` ListE trans) =
    ImportStatus (S.fromList direct) (S.fromList trans)
  {-# INLINE toE #-}

instance SinkableE      ImportStatus
instance HoistableE     ImportStatus
instance AlphaEqE       ImportStatus
instance AlphaHashableE ImportStatus
instance RenameE        ImportStatus

instance Semigroup (ImportStatus n) where
  ImportStatus direct trans <> ImportStatus direct' trans' =
    ImportStatus (direct <> direct') (trans <> trans')

instance Monoid (ImportStatus n) where
  mappend = (<>)
  mempty = ImportStatus mempty mempty

instance GenericE LoadedModules where
  type RepE LoadedModules = ListE (PairE (LiftE ModuleSourceName) ModuleName)
  fromE (LoadedModules m) =
    ListE $ M.toList m <&> \(v,md) -> PairE (LiftE v) md
  {-# INLINE fromE #-}
  toE (ListE pairs) =
    LoadedModules $ M.fromList $ pairs <&> \(PairE (LiftE v) md) -> (v, md)
  {-# INLINE toE #-}

instance SinkableE      LoadedModules
instance HoistableE     LoadedModules
instance AlphaEqE       LoadedModules
instance AlphaHashableE LoadedModules
instance RenameE        LoadedModules

instance GenericE LoadedObjects where
  type RepE LoadedObjects = ListE (PairE FunObjCodeName (LiftE NativeFunction))
  fromE (LoadedObjects m) =
    ListE $ M.toList m <&> \(v,p) -> PairE v (LiftE p)
  {-# INLINE fromE #-}
  toE (ListE pairs) =
    LoadedObjects $ M.fromList $ pairs <&> \(PairE v (LiftE p)) -> (v, p)
  {-# INLINE toE #-}

instance SinkableE      LoadedObjects
instance HoistableE     LoadedObjects
instance RenameE        LoadedObjects

instance GenericE ModuleEnv where
  type RepE ModuleEnv = ImportStatus
                `PairE` SourceMap
                `PairE` SynthCandidates
                `PairE` AtomToMethodNames
  fromE (ModuleEnv imports sm sc atm) = imports `PairE` sm `PairE` sc `PairE` atm
  {-# INLINE fromE #-}
  toE   (imports `PairE` sm `PairE` sc `PairE` atm) = ModuleEnv imports sm sc atm
  {-# INLINE toE #-}

instance SinkableE      ModuleEnv
instance HoistableE     ModuleEnv
instance AlphaEqE       ModuleEnv
instance AlphaHashableE ModuleEnv
instance RenameE        ModuleEnv

instance Semigroup (ModuleEnv n) where
  ModuleEnv x1 x2 x3 x4 <> ModuleEnv y1 y2 y3 y4 =
    ModuleEnv (x1<>y1) (x2<>y2) (x3<>y3) (x4<>y4)

instance Monoid (ModuleEnv n) where
  mempty = ModuleEnv mempty mempty mempty mempty

instance Semigroup (LoadedModules n) where
  LoadedModules m1 <> LoadedModules m2 = LoadedModules (m2 <> m1)

instance Monoid (LoadedModules n) where
  mempty = LoadedModules mempty

instance Semigroup (LoadedObjects n) where
  LoadedObjects m1 <> LoadedObjects m2 = LoadedObjects (m2 <> m1)

instance Monoid (LoadedObjects n) where
  mempty = LoadedObjects mempty

instance GenericE FieldDefs where
  type RepE FieldDefs = ListE (PairE (LiftE SourceName) CAtom)
  fromE (FieldDefs m) = ListE [PairE (LiftE v) def | (v, def) <- M.toList m]
  {-# INLINE fromE #-}
  toE   (ListE pairs) = FieldDefs $ M.fromList [(v, def) | (PairE (LiftE v) def) <- pairs]
  {-# INLINE toE #-}

deriving via WrapE FieldDefs n instance Generic (FieldDefs n)

instance SinkableE      FieldDefs
instance HoistableE     FieldDefs
instance AlphaEqE       FieldDefs
instance AlphaHashableE FieldDefs
instance RenameE        FieldDefs

instance Hashable Projection
instance Hashable IxMethod
instance Hashable ParamRole
instance Hashable a => Hashable (EvalStatus a)

instance IRRep r => Store (RepVal r n)
instance IRRep r => Store (Atom r n)
instance IRRep r => Store (Expr r n)
instance Store (SimpInCore n)
instance Store (SolverBinding n)
instance IRRep r => Store (AtomBinding r n)
instance Store (SpecializationSpec n)
instance Store (LinearizationSpec n)
instance IRRep r => Store (DeclBinding r n)
instance Store (FieldRowElem  n)
instance Store (FieldRowElems n)
instance IRRep r => Store (Decl r n l)
instance Store (RolePiBinder n l)
instance Store (DataDefParams n)
instance Store (DataDef n)
instance Store (DataConDef n)
instance IRRep r => Store (Block r n)
instance IRRep r => Store (LamExpr r n)
instance IRRep r => Store (IxType r n)
instance Store (PiType n)
instance IRRep r => Store (TabPiType r n)
instance IRRep r => Store (DepPairType  r n)
instance Store (SuperclassBinders n l)
instance Store (AtomRules n)
instance Store (ClassDef     n)
instance Store (InstanceDef  n)
instance Store (InstanceBody n)
instance Store (MethodType   n)
instance Store (DictType n)
instance Store (DictExpr n)
instance Store (EffectDef n)
instance Store (EffectOpDef n)
instance Store (HandlerDef n)
instance Store (EffectOpType n)
instance Store (EffectOpIdx)
instance Store (SynthCandidates n)
instance Store (Module n)
instance Store (ImportStatus n)
instance Store (TopFunLowerings n)
instance Store a => Store (EvalStatus a)
instance Store (TopFun n)
instance Store (TopFunDef n)
instance Color c => Store (Binding c n)
instance Store (ModuleEnv n)
instance Store (SerializedEnv n)
instance Store (ann n) => Store (NonDepNest r ann n l)
instance Store Projection
instance Store IxMethod
instance Store ParamRole
instance Store (SpecializedDictDef n)
instance IRRep r => Store (Hof r n)
instance IRRep r => Store (RefOp r n)
instance IRRep r => Store (BaseMonoid r n)
instance IRRep r => Store (DAMOp r n)
instance IRRep r => Store (IxDict r n)
instance Store (UserEffectOp n)
instance Store (NewtypeCon n)
instance Store (NewtypeTyCon n)<|MERGE_RESOLUTION|>--- conflicted
+++ resolved
@@ -456,8 +456,7 @@
 data ModuleEnv (n::S) = ModuleEnv
   { envImportStatus    :: ImportStatus n
   , envSourceMap       :: SourceMap n
-  , envSynthCandidates :: SynthCandidates n
-  , envAtomToMethodNames :: AtomToMethodNames n }
+  , envSynthCandidates :: SynthCandidates n }
   deriving (Generic)
 
 data Module (n::S) = Module
@@ -476,7 +475,7 @@
   deriving (Show, Generic)
 
 emptyModuleEnv :: ModuleEnv n
-emptyModuleEnv = ModuleEnv emptyImportStatus (SourceMap mempty) mempty mempty
+emptyModuleEnv = ModuleEnv emptyImportStatus (SourceMap mempty) mempty
 
 emptyLoadedModules :: LoadedModules n
 emptyLoadedModules = LoadedModules mempty
@@ -507,11 +506,8 @@
   , fragLocalModuleEnv  :: ModuleEnv n
   , fragFinishSpecializedDict :: SnocList (SpecDictName n, [LamExpr SimpIR n])
   , fragTopFunUpdates         :: SnocList (TopFunName n, TopFunEvalStatus n)
-<<<<<<< HEAD
-  , fragInstanceDefUpdates    :: SnocList (InstanceName n, InstanceDef n) }
-=======
+  , fragInstanceDefUpdates    :: SnocList (InstanceName n, InstanceDef n)
   , fragFieldDefUpdates       :: SnocList (DataDefName n, SourceName, CAtom n) }
->>>>>>> 2a8f4447
 
 -- TODO: we could add a lot more structure for querying by dict type, caching, etc.
 -- TODO: make these `Name n` instead of `Atom n` so they're usable as cache keys.
@@ -781,12 +777,7 @@
 instance ExtOutMap Env (RecSubstFrag Binding)  where
   -- TODO: We might want to reorganize this struct to make this
   -- do less explicit sinking etc. It's a hot operation!
-<<<<<<< HEAD
-  extendOutMap (Env (TopEnv defs rules cache loadedM loadedO)
-                    (ModuleEnv imports sm scs atm)) frag =
-=======
   extendOutMap (Env (TopEnv defs rules cache loadedM loadedO) moduleEnv) frag =
->>>>>>> 2a8f4447
     withExtEvidence frag $ Env
       (TopEnv
         (defs  `extendRecSubst` frag)
@@ -794,15 +785,7 @@
         (sink cache)
         (sink loadedM)
         (sink loadedO))
-<<<<<<< HEAD
-      (ModuleEnv
-        (sink imports)
-        (sink sm)
-        (sink scs <> bindingsFragToSynthCandidates (EnvFrag frag))
-        (sink atm))
-=======
       (sink moduleEnv)
->>>>>>> 2a8f4447
   {-# INLINE extendOutMap #-}
 
 instance ExtOutMap Env EnvFrag where
@@ -812,30 +795,10 @@
 extendEnv :: Distinct l => Env n -> EnvFrag n l -> Env l
 extendEnv env (EnvFrag newEnv) = do
   case extendOutMap env newEnv of
-    Env envTop (ModuleEnv imports sm scs atm) -> do
-      Env envTop (ModuleEnv imports sm scs atm)
+    Env envTop (ModuleEnv imports sm scs) -> do
+      Env envTop (ModuleEnv imports sm scs)
 {-# NOINLINE [1] extendEnv #-}
 
-<<<<<<< HEAD
-bindingsFragToSynthCandidates :: Distinct l => EnvFrag n l -> SynthCandidates l
-bindingsFragToSynthCandidates (EnvFrag (RecSubstFrag frag)) =
-  execWriter $ go $ toSubstPairs frag
-  where
-    go :: Distinct l
-       => Nest (SubstPair Binding l) n l -> Writer (SynthCandidates l) ()
-    go nest = case nest of
-      Empty -> return ()
-      Nest (SubstPair b binding) rest -> withExtEvidence rest do
-        case binding of
-           AtomNameBinding (LamBound (LamBinding (ClassArrow _) _)) -> do
-             tell $ sink (SynthCandidates [binderName b] mempty)
-           AtomNameBinding (PiBound (PiBinding (ClassArrow _) _)) -> do
-             tell $ sink (SynthCandidates [binderName b] mempty)
-           _ -> return ()
-        go rest
-
-=======
->>>>>>> 2a8f4447
 naryPiTypeAsType :: NaryPiType CoreIR n -> Type CoreIR n
 naryPiTypeAsType (NaryPiType Empty Pure resultTy) = resultTy
 naryPiTypeAsType (NaryPiType (Nest (b:>ty) bs) effs resultTy) = case bs of
@@ -2415,34 +2378,21 @@
                               `PairE` ModuleEnv
                               `PairE` ListE (PairE SpecDictName (ListE (LamExpr SimpIR)))
                               `PairE` ListE (PairE TopFunName (ComposeE EvalStatus TopFunLowerings))
-<<<<<<< HEAD
                               `PairE` ListE (PairE InstanceName InstanceDef)
-  fromE (PartialTopEnvFrag cache rules loadedM loadedO env d fs ds) =
-    cache `PairE` rules `PairE` loadedM `PairE` loadedO `PairE` env `PairE` d' `PairE` fs' `PairE` ds'
+                              `PairE` ListE (DataDefName `PairE` LiftE SourceName `PairE` CAtom)
+  fromE (PartialTopEnvFrag cache rules loadedM loadedO env d fs ds fields) =
+    cache `PairE` rules `PairE` loadedM `PairE` loadedO `PairE` env `PairE` d' `PairE` fs' `PairE` ds' `PairE` fields'
     where d'  = ListE $ [name `PairE` ListE methods | (name, methods) <- toList d]
           fs' = ListE $ [name `PairE` ComposeE impl | (name, impl)    <- toList fs]
           ds' = ListE $ [name `PairE` def           | (name, def)     <- toList ds]
-  {-# INLINE fromE #-}
-  toE (cache `PairE` rules `PairE` loadedM `PairE` loadedO `PairE` env `PairE` d `PairE` fs `PairE` ds) =
-    PartialTopEnvFrag cache rules loadedM loadedO env d' fs' ds'
+          fields' = ListE $ [dname `PairE` LiftE sname `PairE` x | (dname, sname, x) <- toList fields]
+  {-# INLINE fromE #-}
+  toE (cache `PairE` rules `PairE` loadedM `PairE` loadedO `PairE` env `PairE` d `PairE` fs `PairE` ds `PairE` fields) =
+    PartialTopEnvFrag cache rules loadedM loadedO env d' fs' ds' fields'
     where d'  = toSnocList [(name, methods) | name `PairE` ListE methods <- fromListE d]
           fs' = toSnocList [(name, impl)    | name `PairE` ComposeE impl <- fromListE fs]
           ds' = toSnocList [(name, def)     | name `PairE` def           <- fromListE ds]
-
-=======
-                              `PairE` ListE (DataDefName `PairE` LiftE SourceName `PairE` CAtom)
-  fromE (PartialTopEnvFrag cache rules loadedM loadedO env d fs fields) =
-    cache `PairE` rules `PairE` loadedM `PairE` loadedO `PairE` env `PairE` d' `PairE` fs' `PairE` fields'
-    where d'  = ListE $ [name `PairE` ListE methods | (name, methods) <- toList d]
-          fs' = ListE $ [name `PairE` ComposeE impl | (name, impl)    <- toList fs]
-          fields' = ListE $ [dname `PairE` LiftE sname `PairE` x | (dname, sname, x) <- toList fields]
-  {-# INLINE fromE #-}
-  toE (cache `PairE` rules `PairE` loadedM `PairE` loadedO `PairE` env `PairE` d `PairE` fs `PairE` fields) =
-    PartialTopEnvFrag cache rules loadedM loadedO env d' fs' fields'
-    where d'  = toSnocList [(name, methods) | name `PairE` ListE methods <- fromListE d]
-          fs' = toSnocList [(name, impl)    | name `PairE` ComposeE impl <- fromListE fs]
           fields' = toSnocList [(dname, sname, x)    | dname `PairE` LiftE sname `PairE` x <- fromListE fields]
->>>>>>> 2a8f4447
   {-# INLINE toE #-}
 
 instance SinkableE      PartialTopEnvFrag
@@ -2450,15 +2400,11 @@
 instance RenameE        PartialTopEnvFrag
 
 instance Semigroup (PartialTopEnvFrag n) where
-  PartialTopEnvFrag x1 x2 x3 x4 x5 x6 x7 x8 <> PartialTopEnvFrag y1 y2 y3 y4 y5 y6 y7 y8 =
-<<<<<<< HEAD
-    PartialTopEnvFrag (x1<>y1) (x2<>y2) (x3<>y3) (x4<>y4) (x5<>y5) (x6<>y6) (x7 <> y7) (x8 <> y8)
-=======
-    PartialTopEnvFrag (x1<>y1) (x2<>y2) (x3<>y3) (x4<>y4) (x5<>y5) (x6<>y6) (x7<>y7) (x8<>y8)
->>>>>>> 2a8f4447
+  PartialTopEnvFrag x1 x2 x3 x4 x5 x6 x7 x8 x9 <> PartialTopEnvFrag y1 y2 y3 y4 y5 y6 y7 y8 y9 =
+    PartialTopEnvFrag (x1<>y1) (x2<>y2) (x3<>y3) (x4<>y4) (x5<>y5) (x6<>y6) (x7<>y7) (x8<>y8) (x9<>y9)
 
 instance Monoid (PartialTopEnvFrag n) where
-  mempty = PartialTopEnvFrag mempty mempty mempty mempty mempty mempty mempty mempty
+  mempty = PartialTopEnvFrag mempty mempty mempty mempty mempty mempty mempty mempty mempty
   mappend = (<>)
 
 instance GenericB TopEnvFrag where
@@ -2489,23 +2435,14 @@
 instance ExtOutMap Env TopEnvFrag where
   extendOutMap env
     (TopEnvFrag (EnvFrag frag)
-<<<<<<< HEAD
-    (PartialTopEnvFrag cache' rules' loadedM' loadedO' mEnv' d' fs' ds')) = result'''
+    (PartialTopEnvFrag cache' rules' loadedM' loadedO' mEnv' d' fs' ds' fields')) = result4
     where
       Env (TopEnv defs rules cache loadedM loadedO) mEnv = env
-      result = Env newTopEnv newModuleEnv
-      result'   = foldl addMethods           result   (toList d' )
-      result''  = foldl addFunUpdate         result'  (toList fs')
-      result''' = foldl addInstanceDefUpdate result'' (toList ds')
-=======
-    (PartialTopEnvFrag cache' rules' loadedM' loadedO' mEnv' d' fs' fields')) = result'''
-    where
-      Env (TopEnv defs rules cache loadedM loadedO) mEnv = env
-      result = Env newTopEnv newModuleEnv
-      result'  = foldl addMethods   result (toList d' )
-      result'' = foldl addFunUpdate result' (toList fs')
-      result''' = foldl addFieldDefUpdate result'' (toList fields')
->>>>>>> 2a8f4447
+      result0 = Env newTopEnv newModuleEnv
+      result1 = foldl addMethods   result0 (toList d' )
+      result2 = foldl addFunUpdate result1 (toList fs')
+      result3 = foldl addInstanceDefUpdate result2 (toList ds')
+      result4 = foldl addFieldDefUpdate result3 (toList fields')
 
       newTopEnv = withExtEvidence frag $ TopEnv
         (defs `extendRecSubst` frag)
@@ -2519,10 +2456,9 @@
           (imports <> imports')
           (sm   <> sm'   <> newImportedSM)
           (scs  <> scs'  <> newImportedSC)
-          (atm  <> atm')
         where
-          ModuleEnv imports sm scs atm = withExtEvidence frag $ sink mEnv
-          ModuleEnv imports' sm' scs' atm' = mEnv'
+          ModuleEnv imports sm scs = withExtEvidence frag $ sink mEnv
+          ModuleEnv imports' sm' scs' = mEnv'
           newDirectImports = S.difference (directImports imports') (directImports imports)
           newTransImports  = S.difference (transImports  imports') (transImports  imports)
           newImportedSM  = flip foldMap newDirectImports $ moduleExports         . lookupModulePure
@@ -2636,10 +2572,9 @@
   type RepE ModuleEnv = ImportStatus
                 `PairE` SourceMap
                 `PairE` SynthCandidates
-                `PairE` AtomToMethodNames
-  fromE (ModuleEnv imports sm sc atm) = imports `PairE` sm `PairE` sc `PairE` atm
-  {-# INLINE fromE #-}
-  toE   (imports `PairE` sm `PairE` sc `PairE` atm) = ModuleEnv imports sm sc atm
+  fromE (ModuleEnv imports sm sc) = imports `PairE` sm `PairE` sc
+  {-# INLINE fromE #-}
+  toE   (imports `PairE` sm `PairE` sc) = ModuleEnv imports sm sc
   {-# INLINE toE #-}
 
 instance SinkableE      ModuleEnv
@@ -2649,11 +2584,11 @@
 instance RenameE        ModuleEnv
 
 instance Semigroup (ModuleEnv n) where
-  ModuleEnv x1 x2 x3 x4 <> ModuleEnv y1 y2 y3 y4 =
-    ModuleEnv (x1<>y1) (x2<>y2) (x3<>y3) (x4<>y4)
+  ModuleEnv x1 x2 x3 <> ModuleEnv y1 y2 y3 =
+    ModuleEnv (x1<>y1) (x2<>y2) (x3<>y3)
 
 instance Monoid (ModuleEnv n) where
-  mempty = ModuleEnv mempty mempty mempty mempty
+  mempty = ModuleEnv mempty mempty mempty
 
 instance Semigroup (LoadedModules n) where
   LoadedModules m1 <> LoadedModules m2 = LoadedModules (m2 <> m1)
