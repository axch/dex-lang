-- Copyright 2019 Google LLC
--
-- Use of this source code is governed by a BSD-style
-- license that can be found in the LICENSE file or at
-- https://developers.google.com/open-source/licenses/bsd

{-# LANGUAGE FlexibleContexts #-}
{-# LANGUAGE OverloadedStrings #-}
{-# LANGUAGE TupleSections #-}
{-# LANGUAGE PatternSynonyms #-}
{-# OPTIONS_GHC -Wno-orphans #-}

module Imp (toImpFunction, impExprType) where

import Prelude hiding (pi)
import Control.Monad.Reader
import Control.Monad.Except hiding (Except)
import Control.Monad.Writer
import Data.Foldable
import Data.Text.Prettyprint.Doc

import Array
import Syntax
import Env
import Type
import PPrint
import Cat
<<<<<<< HEAD
=======
import Subst
import Record
import Util (bindM2)
>>>>>>> 6571e978

type EmbedEnv = ([IVar], (Scope, ImpProg))
type ImpM = Cat EmbedEnv

<<<<<<< HEAD
toImpFunction :: ([Var], Block) -> ImpFunction
toImpFunction (vsIn, expr) = runImpM $ do
  (outDest, vsOut) <- makeDest "out" $ getType expr
  ((), prog) <- scopedBlock $ do
    ans <- toImpBlock mempty expr
    copyAtom outDest ans
  let vsIn' = map (fmap typeToIType) vsIn
  return $ ImpFunction vsOut vsIn' prog

runImpM :: ImpM a -> a
runImpM m = fst $ runCat m mempty
=======
toImpFunction :: ([ScalarTableVar], Expr) -> ImpFunction
toImpFunction (vsIn, expr) = runImpM vsIn $ do
  (vsOut, prog) <- scopedBlock $ materializeResult
  let vsOut' = flip fmap vsOut (\(v :> IRefType t) -> v :> t)
  return $ ImpFunction vsOut' vsIn prog
  where
    materializeResult = do
      ans <- toImpExpr mempty expr
      (outDest, vsOut) <- allocDest Unmanaged $ getType expr
      copyAtom outDest ans
      return vsOut

runImpM :: [ScalarTableVar] -> ImpM a -> a
runImpM inVars m = fst $ runCat m (mempty, (inVarScope, mempty))
  where
    inVarScope :: Scope
    inVarScope = foldMap varAsEnv $ fmap (fmap $ const ()) inVars
>>>>>>> 6571e978

toImpBlock :: SubstEnv -> Block -> ImpM Atom
toImpBlock env (Block decls result) = do
  env' <- catFoldM toImpDecl env decls
  toImpExpr (env <> env') result

toImpDecl ::  SubstEnv -> Decl -> ImpM SubstEnv
toImpDecl env (Let b bound) = do
  b' <- traverse (impSubst env) b
  ans <- toImpExpr env bound
  return $ b' @> ans

toImpExpr :: SubstEnv -> Expr -> ImpM Atom
toImpExpr env expr = case expr of
  App x i -> case getType x of
    TabTy _ _ -> do
      x' <- impSubst env x
      i' <- impSubst env i
      impTabGet x' i'
    _ -> error $ "shouldn't have non-table app left"
  Atom x   -> impSubst env x
  Op   op  -> toImpOp =<< traverse (impSubst env) op
  Hof  hof -> toImpHof env hof

impSubst :: HasVars a => SubstEnv -> a -> ImpM a
impSubst env x = do
  -- We already assume that the expression is de-shadowed, so there's no need
  -- to pass in the scope. We don't even maintain one for the Expr we're traversing.
  -- The one in ImpM only keeps the scope for the Imp program!
  return $ subst (env, mempty) x

toImpOp :: PrimOp Atom -> ImpM Atom
toImpOp op = case op of
  TabCon (TabTy n _) rows -> do
    dest <- alloc resultTy
    forM_ (zip [0..] rows) $ \(i, row) -> do
      i' <- intToIndex n $ IIntVal i
      ithDest <- impTabGet dest i'
      copyAtom ithDest row
    return dest
  SumGet x getLeft ->
    case x of
      SumVal _ l r -> return $ if getLeft then l else r
      val -> error $ "Expected a sum type, got: " ++ pprint val
  SumTag x ->
    case x of
      SumVal t _ _ -> return t
      val -> error $ "Expected a sum type, got: " ++ pprint val
  Fst ~(PairVal x _) -> return x
  Snd ~(PairVal _ y) -> return y
  PrimEffect ~(Con (RefCon _ ref)) m -> do
    case m of
      MAsk    -> return ref
      MTell x -> addToAtom ref x >> return UnitVal
      MPut x  -> copyAtom  ref x >> return UnitVal
      MGet -> do
        dest <- alloc resultTy
        copyAtom dest ref
        return dest
  IntAsIndex n i -> do
    i' <- fromScalarAtom i
    n' <- indexSetSize n
    ans <- emitInstr $ IPrimOp $
             FFICall "int_to_index_set" IntType [i', n']
    return $ toScalarAtom resultTy ans
  Cmp _ _ _ -> error $ "All instances of Cmp should get resolved in simplification"
  IdxSetSize n -> liftM (toScalarAtom resultTy) $ indexSetSize n
  IndexAsInt i -> toScalarAtom IntTy <$> indexToInt (getType i) i
  Inject e -> do
    let rt@(TC (IndexRange t low _)) = getType e
    offset <- case low of
      InclusiveLim a -> indexToInt t a
      ExclusiveLim a -> indexToInt t a >>= impAdd IOne
      Unlimited      -> return IZero
    restrictIdx <- indexToInt rt e
    idx <- impAdd restrictIdx offset
    intToIndex t idx
  IndexRef ~(Con (RefCon h ref)) i ->
    liftM (Con . RefCon h) $ impTabGet ref i
  _ -> do
<<<<<<< HEAD
    op' <- traverse fromScalarAtom op
=======
    -- For scalar primitive operators only!
    op' <- traverseExpr op (return . toImpBaseType) fromScalarAtom (error "Unexpected lambda")
>>>>>>> 6571e978
    toScalarAtom resultTy <$> emitInstr (IPrimOp op')
  where
    resultTy :: Type
    resultTy = getType $ Op op

toImpHof :: SubstEnv -> Hof -> ImpM Atom
toImpHof env hof = do
  resultTy <- impSubst env $ getType $ Hof hof
  case hof of
    For d (Lam (Abs b@(_:>idxTy) (_, body))) -> do
      idxTy' <- impSubst env idxTy
      n' <- indexSetSize idxTy'
      dest <- alloc resultTy
      emitLoop d n' $ \i -> do
        i' <- intToIndex idxTy i
        ithDest <- impTabGet dest i'
        ans <- toImpBlock (env <> b @> i') body
        copyAtom ithDest ans
      return dest
    RunReader r (BinaryFunVal region ref _ body) -> do
      r' <- impSubst env r
      toImpBlock (env <> ref @> refVal region r') body
    RunWriter (BinaryFunVal region ref _ body) -> do
      wDest <- alloc wTy
      initializeAtomZero wDest
      aResult <- toImpBlock (env <> ref @> refVal region wDest) body
      return $ PairVal aResult wDest
      where (PairTy _ wTy) = resultTy
    RunState s (BinaryFunVal region ref _ body) -> do
      s' <- impSubst env s
      sDest <- alloc sTy
      copyAtom sDest s'
      aResult <- toImpBlock (env <> ref @> refVal region sDest) body
      return $ PairVal aResult sDest
      where (PairTy _ sTy) = resultTy

refVal :: Var -> Atom -> Atom
refVal region ref = Con (RefCon (Var region) ref)

    toImpBaseType :: Type -> BaseType
    toImpBaseType ty = case ty of
      TC con -> case con of
        BaseType b         -> b
        IntRange _ _       -> IntType
        IndexRange ty' _ _ -> toImpBaseType ty'
        _ -> error $ "Unexpected type: " ++ show ty
      _ -> error $ "Unexpected type: " ++ show ty

anyValue :: Type -> IExpr
anyValue (TC (BaseType RealType))   = ILit $ RealLit 1.0
anyValue (TC (BaseType IntType))    = ILit $ IntLit 1
anyValue (TC (BaseType BoolType))   = ILit $ BoolLit False
anyValue (TC (BaseType StrType))    = ILit $ StrLit ""
-- XXX: This is not strictly correct, because those types might not have any
--      inhabitants. We might want to consider emitting some run-time code that
--      aborts the program if this really ends up being the case.
anyValue (TC (IntRange _ _))        = ILit $ IntLit 0
anyValue (TC (IndexRange _ _ _))    = ILit $ IntLit 0
anyValue t = error $ "Expected a scalar type in anyValue, got: " ++ pprint t

fromScalarAtom :: Atom -> ImpM IExpr
fromScalarAtom atom = case atom of
  Var (v:>BaseTy b) -> return $ IVar (v :> IValType b)
  Con (Lit x)       -> return $ ILit x
  Con (AGet x)      -> load =<< fromArrayAtom x
  Con (AsIdx _ x)   -> fromScalarAtom x
  Con (AnyValue ty) -> return $ anyValue ty
  _ -> error $ "Expected scalar, got: " ++ pprint atom

fromArrayAtom :: Atom -> ImpM IExpr
fromArrayAtom atom = case atom of
  Var (n:>t) -> return $ IVar (n :> IRefType t)
  _ -> error $ "Expected array, got: " ++ pprint atom

toScalarAtom :: Type -> IExpr -> Atom
toScalarAtom ty ie = case ie of
  ILit l -> Con $ Lit l
  IVar (v :> IValType b) -> case ty of
    BaseTy b' | b == b'     -> Var (v :> ty)
    TC (IntRange _ _)       -> Con $ AsIdx ty $ toScalarAtom IntTy ie
    TC (IndexRange ty' _ _) -> Con $ AsIdx ty $ toScalarAtom ty' ie
    _ -> unreachable
  _ -> unreachable
  where
    unreachable = error $ "Cannot convert " ++ show ie ++ " to " ++ show ty

toArrayAtom :: IExpr -> Atom
toArrayAtom ie = case ie of
  IVar (v :> IRefType t) -> Var $ v :> t
  _                      -> error $ "Not an array atom: " ++ show ie

data AllocType = Managed | Unmanaged

alloc :: Type -> ImpM Atom
alloc ty = fst <$> allocDest Managed ty

allocDest :: AllocType -> Type -> ImpM (Atom, [IVar])
allocDest allocTy ty = do
  (dest, vs) <- makeDest "v" ty
  flip mapM_ vs $ \v@(_:>IRefType refTy) -> do
    numel <- elemCount refTy
    emitStatement (Just v, Alloc refTy numel)
  case allocTy of
    Managed   -> extend $ asFst vs
    Unmanaged -> return ()
  return (dest, vs)

makeDest :: Name -> Type -> ImpM (Atom, [IVar])
makeDest name ty = runWriterT $ makeDest' name id ty

makeDest' :: Name -> (ScalarTableType -> ScalarTableType) -> Type -> WriterT [IVar] ImpM Atom
makeDest' name mkTy (TabTy n b) = do
  Con . AFor n <$> makeDest' name (\t -> mkTy $ TabTy n t) b
makeDest' name mkTy ty@(TC con) = case con of
  BaseType b  -> do
<<<<<<< HEAD
    v <- lift $ freshVar (name :> IRefType (b, shape))
    tell [v]
    return $ Con $ AGet $ Var (fmap impTypeToType v)
  PairType a b -> PairVal <$> makeDest' name shape a <*> makeDest' name shape b
  UnitType -> return UnitVal
=======
    v <- lift $ freshVar (name :> (IRefType $ mkTy $ BaseTy b))
    tell [v] -- TODO: Revise!
    return $ Con $ AGet $ toArrayAtom (IVar v)
  RecType r        -> RecVal <$> traverse (makeDest' name mkTy) r
>>>>>>> 6571e978
  IntRange   _ _   -> scalarIndexSet ty
  IndexRange _ _ _ -> scalarIndexSet ty
  _ -> error $ "Can't lower type to imp: " ++ pprint con
  where
    scalarIndexSet t = Con . AsIdx t <$> makeDest' name mkTy IntTy
makeDest' _ _ ty = error $ "Can't lower type to imp: " ++ pprint ty

impTabGet :: Atom -> Atom -> ImpM Atom
impTabGet (Con (AFor it b)) i = do
  i' <- indexToInt it i
  flip traverseLeaves b $ \(~(Con (AGet arr))) -> do
    arr' <- fromArrayAtom arr >>= (`impGet` i')
    return $ Con $ AGet $ toArrayAtom arr'
impTabGet _ _ = error "Expected an array atom in impTabGet"

intToIndex :: Type -> IExpr -> ImpM Atom
intToIndex ty@(TC con) i = case con of
  IntRange _ _      -> iAsIdx
  IndexRange _ _ _  -> iAsIdx
<<<<<<< HEAD
  BaseType BoolType -> impExprToAtom <$> emitUnOp UnsafeIntToBool i
  SumType l r -> do
=======
  BaseType BoolType -> toScalarAtom BoolTy <$> emitUnOp UnsafeIntToBool i
  RecType r -> do
    strides <- getStrides $ fmap (\t->(t,t)) r
    liftM RecVal $
      flip evalStateT i $ forM strides $ \(ty', _, stride) -> do
        i' <- get
        iCur  <- lift $ impDiv i' stride
        iRest <- lift $ impRem i' stride
        put iRest
        lift $ intToIndex ty' iCur
  SumType (l, r) -> do
>>>>>>> 6571e978
    ls <- indexSetSize l
    isLeft <- impCmp Less i ls
    li <- intToIndex l i
    ri <- intToIndex r =<< impSub i ls
    return $ Con $ SumCon (toScalarAtom BoolTy isLeft) li ri
  PairType a b -> do
    bSize <- indexSetSize b
    iA <- intToIndex a =<< impDiv i bSize
    iB <- intToIndex b =<< impRem i bSize
    return $ PairVal iA iB
  _ -> error $ "Unexpected type " ++ pprint con
  where
    iAsIdx = return $ Con $ AsIdx ty $ toScalarAtom IntTy i
intToIndex ty _ = error $ "Unexpected type " ++ pprint ty

indexToInt :: Type -> Atom -> ImpM IExpr
indexToInt ty idx = case ty of
  BoolTy  -> emitUnOp BoolToInt =<< fromScalarAtom idx
  SumTy lType rType -> case idx of
    SumVal con lVal rVal -> do
      lTypeSize <- indexSetSize lType
      lInt <- indexToInt lType lVal
      rInt <- impAdd lTypeSize =<< indexToInt rType rVal
      conExpr <- fromScalarAtom con
      impSelect conExpr lInt rInt
    _ -> error $ "Expected a sum constructor, got: " ++ pprint idx
  PairTy a b -> case idx of
    PairVal aIdx bIdx -> do
      aIdx' <- indexToInt a aIdx
      bIdx' <- indexToInt b bIdx
      bSize <- indexSetSize b
      impMul bSize aIdx' >>= impAdd bIdx'
    _ -> error $ "Expected a pair constructor, got: " ++ pprint idx
  TC (IntRange _ _)     -> fromScalarAtom idx
  TC (IndexRange _ _ _) -> fromScalarAtom idx
  _ -> error $ "Unexpected type " ++ pprint ty

<<<<<<< HEAD
impExprToAtom :: IExpr -> Atom
impExprToAtom e = case e of
  IVar (v:>ty) -> Var (v:> impTypeToType ty)
  ILit x       -> Con $ Lit x

-- TODO: pick a single convention for order of (BaseType, Shape) pair
impTypeToArrayType :: IType -> ArrayType
impTypeToArrayType (IRefType (b, shape)) = (map fromILitInt shape, b)
impTypeToArrayType _ = error "Not an array type"

fromILitInt :: IExpr -> Int
fromILitInt (ILit (IntLit x)) = x
fromILitInt expr = error $ "Not an int: " ++ pprint expr

impTypeToType :: IType -> Type
impTypeToType (IValType  b        ) = BaseTy         b
impTypeToType (IRefType (b, shape)) = ArrayTy shape' b
  where shape' = map (\(IIntVal n) -> n) shape

typeToIType :: Type -> IType
typeToIType ty = case ty of
  BaseTy        b -> IValType b
  ArrayTy shape b -> IRefType (b, map IIntVal shape)
  _ -> error $ "Not a valid Imp type: " ++ pprint ty

toImpBaseType :: Type -> BaseType
toImpBaseType (TabTy _ a) = toImpBaseType a
toImpBaseType (TC con) = case con of
  BaseType b       -> b
  IntRange _ _     -> IntType
  IndexRange _ _ _ -> IntType
  _ -> error $ "Unexpected type: " ++ pprint con
toImpBaseType ty = error $ "Unexpected type: " ++ pprint ty
=======
getStrides :: Traversable f => f (a, Type) -> ImpM (f (a, Type, IExpr))
getStrides xs =
  liftM getReverse $ flip evalStateT (IIntVal 1) $
    forM (Reverse xs) $ \(x, ty) -> do
      stride  <- get
      size    <- lift $ indexSetSize ty
      stride' <- lift $ impMul stride size
      put stride'
      return (x, ty, stride)
>>>>>>> 6571e978

indexSetSize :: Type -> ImpM IExpr
indexSetSize (TC con) = case con of
  IntRange low high -> do
    low'  <- fromScalarAtom low
    high' <- fromScalarAtom high
    impSub high' low'
  IndexRange n low high -> do
    low' <- case low of
      InclusiveLim x -> indexToInt n x
      ExclusiveLim x -> indexToInt n x >>= impAdd IOne
      Unlimited      -> return IZero
    high' <- case high of
      InclusiveLim x -> indexToInt n x >>= impAdd IOne
      ExclusiveLim x -> indexToInt n x
      Unlimited      -> indexSetSize n
    impSub high' low'
  PairType a b -> do
    a' <- indexSetSize a
    b' <- indexSetSize b
    impMul a' b'
  BaseType BoolType -> return $ IIntVal 2
<<<<<<< HEAD
  SumType l r -> do
    ls <- indexSetSize l
    rs <- indexSetSize r
    impAdd ls rs
=======
  SumType (l, r) -> bindM2 impAdd (indexSetSize l) (indexSetSize r)
>>>>>>> 6571e978
  _ -> error $ "Not implemented " ++ pprint con
indexSetSize ty = error $ "Not implemented " ++ pprint ty

elemCount :: ScalarTableType -> ImpM IExpr
elemCount t = case t of
  TabType pi | isDependentType pi ->
    error $ "Tables with sizes of dimensions dependent on previous dimensions are not supported: " ++ pprint t
  TabTy n b -> bindM2 impMul (indexSetSize n) (elemCount b)
  BaseTy _  -> return IOne
  _ -> error $ "Not a scalar table type: " ++ pprint t

offsetTo :: ScalarTableType -> IExpr -> ImpM IExpr
offsetTo t i = case t of
  TabType pi | isDependentType pi ->
    error $ "Tables with sizes of dimensions dependent on previous dimensions are not supported: " ++ pprint t
  TabTy _ b -> impMul i =<< elemCount b
  BaseTy _  -> error "Indexing into a scalar!"
  _ -> error $ "Not a scalar table type: " ++ pprint t

traverseLeaves :: Applicative m => (Atom -> m Atom) -> Atom -> m Atom
traverseLeaves f atom = case atom of
  Var _        -> f atom
  Con (Lit  _) -> f atom
  Con (AGet _) -> f atom
<<<<<<< HEAD
  Con destCon -> liftA Con $ case destCon of
    AsIdx n idx -> liftA (AsIdx n) $ recur idx
    AFor n body -> liftA (AFor  n) $ recur body
    PairCon x y -> liftA2 PairCon (recur x) (recur y)
    UnitCon     -> pure UnitCon
=======
  Con destCon -> Con <$> case destCon of
    AFor n body -> AFor n  <$> recur body
    AsIdx n idx -> AsIdx n <$> recur idx
    RecCon r    -> RecCon  <$> traverse recur r
>>>>>>> 6571e978
    _ -> error $ "Not a valid Imp atom: " ++ pprint atom
  _ ->   error $ "Not a valid Imp atom: " ++ pprint atom
  where recur = traverseLeaves f

leavesList :: Atom -> [Atom]
leavesList atom = execWriter $ flip traverseLeaves atom $ \l -> tell [l] >> return l

copyAtom :: Atom -> Atom -> ImpM ()
copyAtom dest src = zipWithM_ copyLeaf (leavesList dest) (leavesList src)

-- TODO: Assert dims are equal?
copyLeaf :: Atom -> Atom -> ImpM ()
copyLeaf ~(Con (AGet dest)) src = case src of
  Con (AGet src') -> bindM2 copy  dest' (fromArrayAtom src' )
  _               -> bindM2 store dest' (fromScalarAtom src)
  where dest' = fromArrayAtom dest

initializeAtomZero :: Atom -> ImpM ()
initializeAtomZero x = void $ flip traverseLeaves x $ \(~leaf@((Con (AGet dest)))) ->
  fromArrayAtom dest >>= initializeZero >> return leaf

addToAtom :: Atom -> Atom -> ImpM ()
addToAtom dest src = zipWithM_ addToAtomLeaf (leavesList dest) (leavesList src)

addToAtomLeaf :: Atom -> Atom -> ImpM ()
addToAtomLeaf ~(Con (AGet dest)) src = case src of
  Con (AGet src') -> bindM2 addToDestFromRef dest' (fromArrayAtom src')
  _               -> bindM2 addToDestScalar  dest' (fromScalarAtom src)
  where dest' = fromArrayAtom dest

-- === Imp embedding ===

impProd :: [IExpr] -> ImpM IExpr
impProd []     = return $ IOne
impProd (x:xs) = foldrM impMul x xs

emitUnOp :: ScalarUnOp -> IExpr -> ImpM IExpr
emitUnOp op x = emitInstr $ IPrimOp $ ScalarUnOp op x

emitBinOp :: ScalarBinOp -> IExpr -> IExpr -> ImpM IExpr
emitBinOp op x y = emitInstr $ IPrimOp $ ScalarBinOp op x y

impAdd :: IExpr -> IExpr -> ImpM IExpr
impAdd IZero y = return y
impAdd x IZero = return x
impAdd (IIntVal x) (IIntVal y) = return $ IIntVal $ x + y
impAdd x y = emitBinOp IAdd x y

impMul :: IExpr -> IExpr -> ImpM IExpr
impMul IOne y = return y
impMul x IOne = return x
impMul (IIntVal x) (IIntVal y) = return $ IIntVal $ x * y
impMul x y = emitBinOp IMul x y

impDiv :: IExpr -> IExpr -> ImpM IExpr
impDiv x IOne = return x
impDiv x y = emitBinOp IDiv x y

impRem :: IExpr -> IExpr -> ImpM IExpr
impRem _ IOne = return IZero
impRem x y = emitBinOp Rem x y

impSub :: IExpr -> IExpr -> ImpM IExpr
impSub (IIntVal a) (IIntVal b)  = return $ IIntVal $ a - b
impSub a IZero = return a
impSub x y = emitBinOp ISub x y

impCmp :: CmpOp -> IExpr -> IExpr -> ImpM IExpr
impCmp GreaterEqual (IIntVal a) (IIntVal b) = return $ ILit $ BoolLit $ a >= b
impCmp op x y = emitBinOp (ICmp op) x y

-- Precondition: x and y don't have array types
impSelect :: IExpr -> IExpr -> IExpr -> ImpM IExpr
impSelect p x y = emitInstr $ IPrimOp $ Select p x y

impGet :: IExpr -> IExpr -> ImpM IExpr
impGet ref i = case ref of
  (IVar (_ :> IRefType t)) -> emitInstr . IOffset ref =<< (t `offsetTo` i)
  _ -> error $ "impGet called with non-ref: " ++ show ref

copy :: IExpr -> IExpr -> ImpM ()
copy dest src = case dest of
  (IVar (_ :> IRefType t)) -> do
    numElements <- elemCount t
    emitStatement (Nothing, Copy dest src numElements)
  _ -> error $ "copy called with non-ref destination: " ++ show dest

load :: IExpr -> ImpM IExpr
load x = emitInstr $ Load x

store :: IExpr -> IExpr -> ImpM ()
store dest src = emitStatement (Nothing, Store dest src)

freshVar :: IVar -> ImpM IVar
freshVar v = do
  scope <- looks (fst . snd)
  let v' = rename v scope
  extend $ asSnd $ asFst (v' @> Nothing)
  return v'

emitLoop :: Direction -> IExpr -> (IExpr -> ImpM ()) -> ImpM ()
emitLoop d n body = do
  (i, loopBody) <- scopedBlock $ do
    i <- freshVar ("i":>IIntTy)
    body $ IVar i
    return i
  emitStatement (Nothing, Loop d i n loopBody)

scopedBlock :: ImpM a -> ImpM (a, ImpProg)
scopedBlock body = do
  (ans, (allocs, (scope', prog))) <- scoped body
  extend (mempty, (scope', mempty))  -- Keep the scope extension to avoid reusing variable names
  let frees = ImpProg [(Nothing, Free v) | v <- allocs]
  return (ans, prog <> frees)

emitStatement :: ImpStatement -> ImpM ()
emitStatement statement = extend $ asSnd $ asSnd $ ImpProg [statement]

emitInstr :: ImpInstr -> ImpM IExpr
emitInstr instr = do
  case ignoreExcept (instrType instr) of
    Just ty -> do
      v <- freshVar ("v":>ty)
      emitStatement (Just v, instr)
      return $ IVar v
    Nothing -> error "Expected non-void result"

addToDestFromRef :: IExpr -> IExpr -> ImpM ()
addToDestFromRef dest src = case impExprType dest of
  IRefType RealTy -> do
    cur  <- load dest
    src' <- load src
    updated <- emitInstr $ IPrimOp $ ScalarBinOp FAdd cur src'
    store dest updated
  IRefType (TabTy n _) -> do
    n' <- indexSetSize n
    emitLoop Fwd n' $ \i -> bindM2 addToDestFromRef (impGet dest i) (impGet src i)
  ty -> error $ "Addition not implemented for type: " ++ pprint ty

addToDestScalar :: IExpr -> IExpr -> ImpM ()
addToDestScalar dest src = do
  cur  <- load dest
  updated <- emitInstr $ IPrimOp $ ScalarBinOp FAdd cur src
  store dest updated

initializeZero :: IExpr -> ImpM ()
initializeZero ref = case impExprType ref of
  IRefType RealTy      -> store ref (ILit (RealLit 0.0))
  IRefType (TabTy n _) -> do
    n' <- indexSetSize n
    emitLoop Fwd n' $ \i -> impGet ref i >>= initializeZero
  ty -> error $ "Zeros not implemented for type: " ++ pprint ty

-- === type checking imp programs ===

-- State keeps track of _all_ names used in the program, Reader keeps the type env.
type ImpCheckM a = StateT Scope (ReaderT (Env IType) (Either Err)) a

instance Checkable ImpFunction where
  checkValid (ImpFunction _ vsIn (ImpProg prog)) = do
    let scope = foldMap (varAsEnv . fmap (const ())) vsIn
    let env   = foldMap (varAsEnv . fmap IRefType) vsIn
    void $ runReaderT (runStateT (checkProg prog) scope) env

checkProg :: [ImpStatement] -> ImpCheckM ()
checkProg [] = return ()
checkProg ((maybeBinder, instr):prog) = do
  maybeTy <- instrTypeChecked instr
  case (maybeBinder, maybeTy) of
    (Nothing, Nothing) -> checkProg prog
    (Nothing, Just _ ) -> throw CompilerErr $ "Result of non-void instruction must be assigned"
    (Just _ , Nothing) -> throw CompilerErr $ "Can't assign result of void instruction"
    (Just v@(_:>ty), Just ty') -> do
      checkBinder v
      checkValidType ty
      assertEq ty ty' "Type mismatch in instruction"
      extendR (v@>ty) $ checkProg prog

instrTypeChecked :: ImpInstr -> ImpCheckM (Maybe IType)
instrTypeChecked instr = case instr of
  IPrimOp op -> liftM Just $ checkImpOp op
  Load ref -> do
    b <- (checkIExpr >=> fromScalarRefType) ref
    return $ Just $ IValType b
  Store dest val -> do
    b <- (checkIExpr >=> fromScalarRefType) dest
    valTy <- checkIExpr val
    assertEq (IValType b) valTy "Type mismatch in store"
    return Nothing
  Copy dest source _ -> do
    destTy   <- (checkIExpr >=> fromRefType) dest
    sourceTy <- (checkIExpr >=> fromRefType) source
    assertEq sourceTy destTy "Type mismatch in copy"
    return Nothing
  Alloc ty _ -> return $ Just $ IRefType ty
  Free _   -> return Nothing  -- TODO: check matched alloc/free
  Loop _ i size (ImpProg block) -> do
    checkInt size
    checkBinder i
    extendR (i @> IIntTy) $ checkProg block
    return Nothing
  IOffset e i -> do
    ~(IRefType (TabTy _ b)) <- checkIExpr e
    checkInt i
    return $ Just $ IRefType b

checkBinder :: IVar -> ImpCheckM ()
checkBinder v = do
  scope <- get
  when (v `isin` scope) $ throw CompilerErr $ "shadows: " ++ pprint v
  modify (<>(v@>()))

checkValidType :: IType -> ImpCheckM ()
checkValidType (IValType _)           = return ()
checkValidType (IRefType (TabTy _ b)) = checkValidType $ IRefType b
checkValidType (IRefType (BaseTy _))  = return ()
checkValidType t = throw CompilerErr $ "Invalid Imp type: " ++ show t

checkIExpr :: IExpr -> ImpCheckM IType
checkIExpr expr = case expr of
  ILit val -> return $ IValType (litType val)
  -- TODO: check shape matches vector length
  IVar v -> asks $ (! v)

checkInt :: IExpr -> ImpCheckM ()
checkInt expr = do
  ty <- checkIExpr expr
  assertEq (IValType IntType) ty $ "Not an int: " ++ pprint expr

checkImpOp :: IPrimOp -> ImpCheckM IType
checkImpOp op = do
  op' <- traverse checkIExpr op
  case op' of
    ScalarBinOp scalarOp x y -> do
      checkEq x (IValType x')
      checkEq y (IValType y')
      return $ IValType ty
      where (x', y', ty) = binOpType scalarOp
    ScalarUnOp scalarOp x -> do
      checkEq x (IValType x')
      return $ IValType ty
      where (x', ty) = unOpType scalarOp
    Select _ x y -> checkEq x y >> return x
    FFICall _ ty _ -> return $ IValType ty -- TODO: check
    _ -> error $ "Not allowed in Imp IR: " ++ pprint op
  where
    checkEq :: (Pretty a, Show a, Eq a) => a -> a -> ImpCheckM ()
    checkEq t t' = assertEq t t' (pprint op)

fromRefType :: MonadError Err m => IType -> m ScalarTableType
fromRefType (IRefType ty) = return ty
fromRefType ty = throw CompilerErr $ "Not a reference type: " ++ pprint ty

fromScalarRefType :: MonadError Err m => IType -> m BaseType
fromScalarRefType (IRefType (BaseTy b)) = return b
fromScalarRefType ty = throw CompilerErr $ "Not a scalar reference type: " ++ pprint ty

impExprType :: IExpr -> IType
impExprType expr = case expr of
  ILit v    -> IValType (litType v)
  IVar (_:>ty) -> ty

instrType :: MonadError Err m => ImpInstr -> m (Maybe IType)
instrType instr = case instr of
  IPrimOp op      -> return $ Just $ impOpType op
  Load ref        -> liftM (Just . IValType) $ fromScalarRefType (impExprType ref)
  Store _ _       -> return Nothing
  Copy  _ _ _     -> return Nothing
  Alloc ty _      -> return $ Just $ IRefType ty
  Free _          -> return Nothing
  Loop _ _ _ _    -> return Nothing
  IOffset e _     -> case impExprType e of
    IRefType (TabTy _ b) -> return $ Just $ IRefType b
    ty -> error $ "Can't index into: " ++ pprint ty

impOpType :: IPrimOp -> IType
impOpType (ScalarBinOp op _ _) = IValType ty  where (_, _, ty) = binOpType op
impOpType (ScalarUnOp  op _  ) = IValType ty  where (_,    ty) = unOpType  op
impOpType (Select _ x _    )   = impExprType x
impOpType (FFICall _ ty _ ) = IValType ty
impOpType op = error $ "Not allowed in Imp IR: " ++ pprint op

pattern IIntTy :: IType
pattern IIntTy = IValType IntType

pattern IIntVal :: Int -> IExpr
pattern IIntVal x = ILit (IntLit x)

pattern IZero :: IExpr
pattern IZero = IIntVal 0

pattern IOne :: IExpr
pattern IOne = IIntVal 1<|MERGE_RESOLUTION|>--- conflicted
+++ resolved
@@ -15,6 +15,7 @@
 import Prelude hiding (pi)
 import Control.Monad.Reader
 import Control.Monad.Except hiding (Except)
+import Control.Monad.State
 import Control.Monad.Writer
 import Data.Foldable
 import Data.Text.Prettyprint.Doc
@@ -25,38 +26,20 @@
 import Type
 import PPrint
 import Cat
-<<<<<<< HEAD
-=======
-import Subst
-import Record
 import Util (bindM2)
->>>>>>> 6571e978
 
 type EmbedEnv = ([IVar], (Scope, ImpProg))
 type ImpM = Cat EmbedEnv
 
-<<<<<<< HEAD
-toImpFunction :: ([Var], Block) -> ImpFunction
-toImpFunction (vsIn, expr) = runImpM $ do
-  (outDest, vsOut) <- makeDest "out" $ getType expr
-  ((), prog) <- scopedBlock $ do
-    ans <- toImpBlock mempty expr
-    copyAtom outDest ans
-  let vsIn' = map (fmap typeToIType) vsIn
-  return $ ImpFunction vsOut vsIn' prog
-
-runImpM :: ImpM a -> a
-runImpM m = fst $ runCat m mempty
-=======
-toImpFunction :: ([ScalarTableVar], Expr) -> ImpFunction
-toImpFunction (vsIn, expr) = runImpM vsIn $ do
+toImpFunction :: ([ScalarTableVar], Block) -> ImpFunction
+toImpFunction (vsIn, block) = runImpM vsIn $ do
   (vsOut, prog) <- scopedBlock $ materializeResult
   let vsOut' = flip fmap vsOut (\(v :> IRefType t) -> v :> t)
   return $ ImpFunction vsOut' vsIn prog
   where
     materializeResult = do
-      ans <- toImpExpr mempty expr
-      (outDest, vsOut) <- allocDest Unmanaged $ getType expr
+      ans <- toImpBlock mempty block
+      (outDest, vsOut) <- allocDest Unmanaged $ getType block
       copyAtom outDest ans
       return vsOut
 
@@ -64,8 +47,8 @@
 runImpM inVars m = fst $ runCat m (mempty, (inVarScope, mempty))
   where
     inVarScope :: Scope
-    inVarScope = foldMap varAsEnv $ fmap (fmap $ const ()) inVars
->>>>>>> 6571e978
+    inVarScope = fmap (const Nothing) $
+      foldMap varAsEnv $ fmap (fmap $ const ()) inVars
 
 toImpBlock :: SubstEnv -> Block -> ImpM Atom
 toImpBlock env (Block decls result) = do
@@ -146,12 +129,7 @@
   IndexRef ~(Con (RefCon h ref)) i ->
     liftM (Con . RefCon h) $ impTabGet ref i
   _ -> do
-<<<<<<< HEAD
     op' <- traverse fromScalarAtom op
-=======
-    -- For scalar primitive operators only!
-    op' <- traverseExpr op (return . toImpBaseType) fromScalarAtom (error "Unexpected lambda")
->>>>>>> 6571e978
     toScalarAtom resultTy <$> emitInstr (IPrimOp op')
   where
     resultTy :: Type
@@ -191,15 +169,6 @@
 refVal :: Var -> Atom -> Atom
 refVal region ref = Con (RefCon (Var region) ref)
 
-    toImpBaseType :: Type -> BaseType
-    toImpBaseType ty = case ty of
-      TC con -> case con of
-        BaseType b         -> b
-        IntRange _ _       -> IntType
-        IndexRange ty' _ _ -> toImpBaseType ty'
-        _ -> error $ "Unexpected type: " ++ show ty
-      _ -> error $ "Unexpected type: " ++ show ty
-
 anyValue :: Type -> IExpr
 anyValue (TC (BaseType RealType))   = ILit $ RealLit 1.0
 anyValue (TC (BaseType IntType))    = ILit $ IntLit 1
@@ -267,18 +236,11 @@
   Con . AFor n <$> makeDest' name (\t -> mkTy $ TabTy n t) b
 makeDest' name mkTy ty@(TC con) = case con of
   BaseType b  -> do
-<<<<<<< HEAD
-    v <- lift $ freshVar (name :> IRefType (b, shape))
-    tell [v]
-    return $ Con $ AGet $ Var (fmap impTypeToType v)
-  PairType a b -> PairVal <$> makeDest' name shape a <*> makeDest' name shape b
-  UnitType -> return UnitVal
-=======
     v <- lift $ freshVar (name :> (IRefType $ mkTy $ BaseTy b))
     tell [v] -- TODO: Revise!
     return $ Con $ AGet $ toArrayAtom (IVar v)
-  RecType r        -> RecVal <$> traverse (makeDest' name mkTy) r
->>>>>>> 6571e978
+  PairType a b -> PairVal <$> makeDest' name mkTy a <*> makeDest' name mkTy b
+  UnitType -> return UnitVal
   IntRange   _ _   -> scalarIndexSet ty
   IndexRange _ _ _ -> scalarIndexSet ty
   _ -> error $ "Can't lower type to imp: " ++ pprint con
@@ -298,22 +260,13 @@
 intToIndex ty@(TC con) i = case con of
   IntRange _ _      -> iAsIdx
   IndexRange _ _ _  -> iAsIdx
-<<<<<<< HEAD
-  BaseType BoolType -> impExprToAtom <$> emitUnOp UnsafeIntToBool i
+  BaseType BoolType -> toScalarAtom BoolTy <$> emitUnOp UnsafeIntToBool i
+  PairType a b -> do
+    bSize <- indexSetSize b
+    iA <- intToIndex a =<< impDiv i bSize
+    iB <- intToIndex b =<< impRem i bSize
+    return $ PairVal iA iB
   SumType l r -> do
-=======
-  BaseType BoolType -> toScalarAtom BoolTy <$> emitUnOp UnsafeIntToBool i
-  RecType r -> do
-    strides <- getStrides $ fmap (\t->(t,t)) r
-    liftM RecVal $
-      flip evalStateT i $ forM strides $ \(ty', _, stride) -> do
-        i' <- get
-        iCur  <- lift $ impDiv i' stride
-        iRest <- lift $ impRem i' stride
-        put iRest
-        lift $ intToIndex ty' iCur
-  SumType (l, r) -> do
->>>>>>> 6571e978
     ls <- indexSetSize l
     isLeft <- impCmp Less i ls
     li <- intToIndex l i
@@ -351,31 +304,9 @@
   TC (IndexRange _ _ _) -> fromScalarAtom idx
   _ -> error $ "Unexpected type " ++ pprint ty
 
-<<<<<<< HEAD
-impExprToAtom :: IExpr -> Atom
-impExprToAtom e = case e of
-  IVar (v:>ty) -> Var (v:> impTypeToType ty)
-  ILit x       -> Con $ Lit x
-
--- TODO: pick a single convention for order of (BaseType, Shape) pair
-impTypeToArrayType :: IType -> ArrayType
-impTypeToArrayType (IRefType (b, shape)) = (map fromILitInt shape, b)
-impTypeToArrayType _ = error "Not an array type"
-
 fromILitInt :: IExpr -> Int
 fromILitInt (ILit (IntLit x)) = x
 fromILitInt expr = error $ "Not an int: " ++ pprint expr
-
-impTypeToType :: IType -> Type
-impTypeToType (IValType  b        ) = BaseTy         b
-impTypeToType (IRefType (b, shape)) = ArrayTy shape' b
-  where shape' = map (\(IIntVal n) -> n) shape
-
-typeToIType :: Type -> IType
-typeToIType ty = case ty of
-  BaseTy        b -> IValType b
-  ArrayTy shape b -> IRefType (b, map IIntVal shape)
-  _ -> error $ "Not a valid Imp type: " ++ pprint ty
 
 toImpBaseType :: Type -> BaseType
 toImpBaseType (TabTy _ a) = toImpBaseType a
@@ -385,17 +316,6 @@
   IndexRange _ _ _ -> IntType
   _ -> error $ "Unexpected type: " ++ pprint con
 toImpBaseType ty = error $ "Unexpected type: " ++ pprint ty
-=======
-getStrides :: Traversable f => f (a, Type) -> ImpM (f (a, Type, IExpr))
-getStrides xs =
-  liftM getReverse $ flip evalStateT (IIntVal 1) $
-    forM (Reverse xs) $ \(x, ty) -> do
-      stride  <- get
-      size    <- lift $ indexSetSize ty
-      stride' <- lift $ impMul stride size
-      put stride'
-      return (x, ty, stride)
->>>>>>> 6571e978
 
 indexSetSize :: Type -> ImpM IExpr
 indexSetSize (TC con) = case con of
@@ -418,29 +338,18 @@
     b' <- indexSetSize b
     impMul a' b'
   BaseType BoolType -> return $ IIntVal 2
-<<<<<<< HEAD
-  SumType l r -> do
-    ls <- indexSetSize l
-    rs <- indexSetSize r
-    impAdd ls rs
-=======
-  SumType (l, r) -> bindM2 impAdd (indexSetSize l) (indexSetSize r)
->>>>>>> 6571e978
+  SumType l r -> bindM2 impAdd (indexSetSize l) (indexSetSize r)
   _ -> error $ "Not implemented " ++ pprint con
 indexSetSize ty = error $ "Not implemented " ++ pprint ty
 
 elemCount :: ScalarTableType -> ImpM IExpr
 elemCount t = case t of
-  TabType pi | isDependentType pi ->
-    error $ "Tables with sizes of dimensions dependent on previous dimensions are not supported: " ++ pprint t
   TabTy n b -> bindM2 impMul (indexSetSize n) (elemCount b)
   BaseTy _  -> return IOne
   _ -> error $ "Not a scalar table type: " ++ pprint t
 
 offsetTo :: ScalarTableType -> IExpr -> ImpM IExpr
 offsetTo t i = case t of
-  TabType pi | isDependentType pi ->
-    error $ "Tables with sizes of dimensions dependent on previous dimensions are not supported: " ++ pprint t
   TabTy _ b -> impMul i =<< elemCount b
   BaseTy _  -> error "Indexing into a scalar!"
   _ -> error $ "Not a scalar table type: " ++ pprint t
@@ -450,18 +359,11 @@
   Var _        -> f atom
   Con (Lit  _) -> f atom
   Con (AGet _) -> f atom
-<<<<<<< HEAD
-  Con destCon -> liftA Con $ case destCon of
-    AsIdx n idx -> liftA (AsIdx n) $ recur idx
-    AFor n body -> liftA (AFor  n) $ recur body
-    PairCon x y -> liftA2 PairCon (recur x) (recur y)
-    UnitCon     -> pure UnitCon
-=======
   Con destCon -> Con <$> case destCon of
     AFor n body -> AFor n  <$> recur body
     AsIdx n idx -> AsIdx n <$> recur idx
-    RecCon r    -> RecCon  <$> traverse recur r
->>>>>>> 6571e978
+    PairCon x y -> PairCon <$> recur x <*> recur y
+    UnitCon     -> pure UnitCon
     _ -> error $ "Not a valid Imp atom: " ++ pprint atom
   _ ->   error $ "Not a valid Imp atom: " ++ pprint atom
   where recur = traverseLeaves f
@@ -618,7 +520,7 @@
 -- === type checking imp programs ===
 
 -- State keeps track of _all_ names used in the program, Reader keeps the type env.
-type ImpCheckM a = StateT Scope (ReaderT (Env IType) (Either Err)) a
+type ImpCheckM a = StateT (Env ()) (ReaderT (Env IType) (Either Err)) a
 
 instance Checkable ImpFunction where
   checkValid (ImpFunction _ vsIn (ImpProg prog)) = do
