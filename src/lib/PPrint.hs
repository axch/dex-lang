--- conflicted
+++ resolved
@@ -532,16 +532,9 @@
     where maybeErr = case r of Left err -> p err
                                Right () -> mempty
 
-<<<<<<< HEAD
-instance PrettyPrec Module where
-  prettyPrec m = atPrec ArgPrec $ pretty m
-instance Pretty Module where
-  pretty (Module variant decls result) =
-=======
 instance Pretty Module where pretty = prettyFromPrettyPrec
 instance PrettyPrec Module where
-  prettyPrec (Module variant decls bindings) = atPrec LowestPrec $
->>>>>>> 47955edf
+  prettyPrec (Module variant decls result) = atPrec LowestPrec $
     "Module" <+> parens (p (show variant)) <> nest 2 body
     where
       body = hardline <> "unevaluated decls:"
