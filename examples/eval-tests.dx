--- conflicted
+++ resolved
@@ -653,7 +653,6 @@
 > , [320000.0, 320200.0, 320400.0, 320600.0]
 > , [320800.0, 321000.0, 321200.0, 321400.0] ] ]
 
-<<<<<<< HEAD
 :p
   fs = for i:(Fin 4).
     x = ordinal i
@@ -677,7 +676,7 @@
     \z. z + w
   (f 5, w)
 > (7, 2.0)
-=======
+
 def add (n : Type) ?-> (a : n=>Real) (b : n=>Real) : n=>Real =
   (tile (\t:(Tile n VectorWidth). storeVector $ loadTile t a + loadTile t b)
         (\i:n. a.i + b.i))
@@ -687,5 +686,4 @@
 
 arr2d = for i:(Fin 2). for j:(Fin 2). (iota _).(i,j)
 arr2d.(1@_)
-> [2, 3]
->>>>>>> 056c6f9a
+> [2, 3]