--- conflicted
+++ resolved
@@ -46,38 +46,13 @@
 import Types.Primitives
 import Util (forMFilter, Tree (..), zipTrees, enumerate)
 
-<<<<<<< HEAD
--- used for top-level entry function. This implements the wrapper function
--- that can call internal (`StandardCC`) functions, allocating the buffers for
--- the results and returning them using multiple-return-value Imp function.
-blockToImpFunction :: EnvReader m
-  => Backend -> CallingConvention -> DestBlock SimpIR n -> m n (ImpFunction n)
-blockToImpFunction _ cc absBlock = liftImpM $ translateTopLevel cc absBlock
-
--- used for internal functions only
-toImpFunction
-  :: EnvReader m
-=======
 toImpFunction :: EnvReader m
->>>>>>> 82876ec1
   => CallingConvention -> DestLamExpr SimpIR n -> m n (ImpFunction n)
 toImpFunction cc lam = do
   (DestLamExpr bs bodyAbs) <- return lam
   ty <- getNaryDestLamExprType lam
   impArgTys <- getNaryLamImpArgTypesWithCC cc ty
   liftImpM $ buildImpFunction cc (zip (repeat noHint) impArgTys) \vs -> do
-<<<<<<< HEAD
-    (argAtoms, resultDest) <- interpretImpArgsWithCC cc (sink ty) vs
-    extendSubst (bs @@> (SubstVal <$> argAtoms)) do
-      (DestBlock destb body) <- return bodyAbs
-      extendSubst (destb @> SubstVal (destToAtom (sink resultDest))) do
-        void $ translateBlock Nothing body
-        return []
-
-getNaryLamImpArgTypesWithCC
-  :: EnvReader m => CallingConvention
-  -> PiType SimpIR n -> m n [BaseType]
-=======
     case cc of
       EntryFunCC _ -> do
         argAtoms <- interpretImpArgs (sink $ EmptyAbs bs) vs
@@ -99,8 +74,7 @@
             return []
 
 getNaryLamImpArgTypesWithCC :: EnvReader m
-  => CallingConvention -> NaryPiType SimpIR n -> m n [BaseType]
->>>>>>> 82876ec1
+  => CallingConvention -> PiType SimpIR n -> m n [BaseType]
 getNaryLamImpArgTypesWithCC XLACC _ = return [i8pp, i8pp]
   where i8pp = PtrType (CPU, PtrType (CPU, Scalar Word8Type))
 getNaryLamImpArgTypesWithCC (EntryFunCC _) t =
@@ -109,24 +83,15 @@
   (argTyss, destTys) <- getNaryLamImpArgTypes t
   return $ concat argTyss ++ destTys
 
-<<<<<<< HEAD
-getImpFunType :: EnvReader m => CallingConvention -> PiType SimpIR n -> m n IFunType
-=======
 getImpFunType :: EnvReader m
-  => CallingConvention -> NaryPiType SimpIR n -> m n IFunType
->>>>>>> 82876ec1
+  => CallingConvention -> PiType SimpIR n -> m n IFunType
 getImpFunType StandardCC piTy = do
   argTys <- getNaryLamImpArgTypesWithCC StandardCC piTy
   return $ IFunType StandardCC argTys []
 getImpFunType cc _ = error $ "unsupported calling convention: " ++ pprint cc
 
-<<<<<<< HEAD
-interpretImpArgsWithCC
-  :: Emits n => CallingConvention -> PiType SimpIR n
-=======
 interpretImpArgsWithCC :: Emits n
-  => CallingConvention -> NaryPiType SimpIR n
->>>>>>> 82876ec1
+  => CallingConvention -> PiType SimpIR n
   -> [IExpr n] -> SubstImpM i n ([SAtom n], Dest n)
 interpretImpArgsWithCC XLACC t [outsPtr, insPtr] = do
   (argBaseTys, resultBaseTys) <- getNaryLamImpArgTypes t
@@ -147,12 +112,8 @@
       cast ptr (PtrType (CPU, pointeeTy))
 interpretImpArgsWithCC _ t xsAll = interpretImpArgsWithDest t xsAll
 
-<<<<<<< HEAD
-getNaryLamImpArgTypes :: EnvReader m => PiType SimpIR n -> m n ([[BaseType]], [BaseType])
-=======
 getNaryLamImpArgTypes :: EnvReader m
-  => NaryPiType SimpIR n -> m n ([[BaseType]], [BaseType])
->>>>>>> 82876ec1
+  => PiType SimpIR n -> m n ([[BaseType]], [BaseType])
 getNaryLamImpArgTypes t = liftEnvReaderM $ go t where
   go :: PiType SimpIR n -> EnvReaderM n ([[BaseType]], [BaseType])
   go (PiType bs effs resultTy) = case bs of
@@ -163,30 +124,10 @@
         return (ts:argTys, resultTys)
     Empty -> ([],) <$> getDestBaseTypes resultTy
 
-<<<<<<< HEAD
-interpretImpArgs :: EnvReader m => PiType SimpIR n -> [IExpr n] -> m n ([SAtom n], Dest n)
-interpretImpArgs t xsAll = liftEnvReaderM $ runSubstReaderT idSubst $ go t xsAll where
-  go :: PiType SimpIR i -> [IExpr o]
-     -> SubstReaderT AtomSubstVal EnvReaderM i o ([SAtom o], Dest o)
-  go (PiType bs effs resultTy) xs = case bs of
-    Nest (b:>argTy) rest -> do
-      argTy' <- substM argTy
-      (argTree, xsRest) <- listToTree argTy' xs
-      arg <- repValAtom $ RepVal argTy' argTree
-      (args, dest) <- extendSubst (b @> SubstVal arg) $ go (PiType rest effs resultTy) xsRest
-      return (arg:args, dest)
-    Empty -> do
-      resultTy' <- substM resultTy
-      (destTree, xsRest) <- listToTree resultTy' xs
-      case xsRest of
-        [] -> return ()
-        _  -> error "Shouldn't have any Imp arguments left"
-      return ([], Dest resultTy' destTree)
-=======
 interpretImpArgsWithDest :: EnvReader m
-  => NaryPiType SimpIR n -> [IExpr n] -> m n ([SAtom n], Dest n)
+  => PiType SimpIR n -> [IExpr n] -> m n ([SAtom n], Dest n)
 interpretImpArgsWithDest t xs = do
-  (NaryPiType bs _ resultTy) <- return t
+  (PiType bs _ resultTy) <- return t
   (args, xsLeft) <- _interpretImpArgs (EmptyAbs bs) xs
   resultTy' <- applySubst (bs @@> (SubstVal <$> args)) resultTy
   (destTree, xsRest) <- listToTree resultTy' xsLeft
@@ -217,7 +158,6 @@
         (args', xsLeft) <- extendSubst (b @> SubstVal arg) $ go (EmptyAbs rest) xsRest
         return (arg:args', xsLeft)
       Empty -> return ([], xs)
->>>>>>> 82876ec1
 
 -- === ImpM monad ===
 
