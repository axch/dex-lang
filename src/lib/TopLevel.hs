-- Copyright 2019 Google LLC
--
-- Use of this source code is governed by a BSD-style
-- license that can be found in the LICENSE file or at
-- https://developers.google.com/open-source/licenses/bsd

{-# LANGUAGE LambdaCase #-}
{-# LANGUAGE FlexibleContexts #-}
{-# LANGUAGE OverloadedStrings #-}

module TopLevel (evalSourceBlock, EvalConfig (..), initializeBackend,
                 Backend (..)) where

import Control.Concurrent.MVar
import Control.Monad.State
import Control.Monad.Reader
import Control.Monad.Except hiding (Except)
import Data.Text.Prettyprint.Doc
import Foreign.Ptr
import Data.Maybe (fromJust, fromMaybe, mapMaybe)

import Array
import Syntax
import Cat
import Env
import Embed
import Type
import Inference
import Simplify
import Serialize
import Imp
import MDImp
import Interpreter
import JIT
import Logging
import LLVMExec
import PPrint
import Parser
import PipeRPC
import JAX
import Util (highlightRegion)
import CUDA

data Backend = LLVM | LLVMCUDA | Interp | JAX  deriving (Show, Eq)
data EvalConfig = EvalConfig
  { backendName :: Backend
  , preludeFile :: FilePath
  , logFile     :: Maybe FilePath
  , evalEngine  :: BackendEngine
  , logService  :: Logger [Output] }

type IsCuda = Bool
data BackendEngine = LLVMEngine IsCuda LLVMEngine
                   | JaxServer JaxServer
                   | InterpEngine

type LLVMEngine = MVar (Env (Ptr ()))
type JaxServer = PipeServer ( (JaxFunction, [JVar]) -> ([JVar], String)
                           ,( [JVar] -> [Array]
                           ,( Array -> ()  -- for debugging
                           ,())))

type TopPassM a = ReaderT EvalConfig IO a

-- TODO: handle errors due to upstream modules failing
evalSourceBlock :: EvalConfig -> TopEnv -> SourceBlock -> IO (TopEnv, Result)
evalSourceBlock opts env block = do
  (ans, outs) <- runTopPassM opts $ evalSourceBlockM env block
  let outs' = mapMaybe (filterOutput block) outs
  case ans of
    Left err   -> return (mempty, Result outs' (Left (addCtx block err)))
    Right env' -> return (env'  , Result outs' (Right ()))

runTopPassM :: EvalConfig -> TopPassM a -> IO (Except a, [Output])
runTopPassM opts m = runLogger (logFile opts) $ \logger ->
  runExceptT $ catchIOExcept $ runReaderT m $ opts {logService = logger}

evalSourceBlockM :: TopEnv -> SourceBlock -> TopPassM TopEnv
evalSourceBlockM env block = case sbContents block of
  RunModule m -> evalUModule env m
  Command cmd (v, m) -> mempty <$ case cmd of
    EvalExpr fmt -> do
      val <- evalUModuleVal env v m
      logPass ImpPass (pprint val)
      case fmt of
        Printed -> do
          logTop $ TextOut $ pprintVal val
        Heatmap -> logTop $ valToHeatmap val
        Scatter -> logTop $ valToScatter val
    GetType -> do  -- TODO: don't actually evaluate it
      val <- evalUModuleVal env v m
      logTop $ TextOut $ pprint $ getType val
    Dump DexObject fname -> do
      val <- evalUModuleVal env v m
      liftIO $ writeFile fname $ pprintVal val
    Dump DexBinaryObject fname -> do
      val <- evalUModuleVal env v m
      liftIO $ dumpDataFile fname val
  GetNameType v -> case envLookup env (v:>()) of
    Just (ty, _) -> logTop (TextOut $ pprint ty) >> return mempty
    _            -> liftEitherIO $ throw UnboundVarErr $ pprint v
  IncludeSourceFile fname -> do
    source <- liftIO $ readFile fname
    evalSourceBlocks env $ parseProg source
  LoadData pat DexObject fname -> do
    source <- liftIO $ readFile fname
    let val = ignoreExcept $ parseData source
    evalUModule env $ UModule [ULet PlainLet pat val]
  -- LoadData pat DexBinaryObject fname -> do
  --   val <- liftIO $ loadDataFile fname
  --   -- TODO: handle patterns and type annotations in binder
  --   let (WithSrc _ (PatBind b), _) = pat
  --   let outEnv = b @> val
  --   return $ TopEnv mempty outEnv
  UnParseable _ s -> liftEitherIO $ throw ParseErr s
  _               -> return mempty

filterOutput :: SourceBlock -> Output -> Maybe Output
filterOutput block output = case (output, sbLogLevel block) of
  -- Everything goes under LogAll
  (_              , LogAll          )                      -> Just output
  -- Filter out all logs under LogNothing
  (PassInfo _    _, LogNothing      )                      -> Nothing
  (MiscLog  _     , LogNothing      )                      -> Nothing
  (EvalTime _     , LogNothing      )                      -> Nothing
  -- PrintEvalTime removes all output and converts EvalTime into text
  (EvalTime t     , PrintEvalTime   )                      -> Just $ TextOut $ show t
  (_              , PrintEvalTime   )                      -> Nothing
  -- LogPasses filters out pass info
  (PassInfo pass _, LogPasses passes) | pass `elem` passes -> Just output
  (PassInfo _    _, LogPasses _     )                      -> Nothing
  (MiscLog  _     , LogPasses _     )                      -> Nothing
  (_              , _               )                      -> Just output

evalSourceBlocks :: TopEnv -> [SourceBlock] -> TopPassM TopEnv
evalSourceBlocks env blocks = catFoldM evalSourceBlockM env blocks

evalUModuleVal :: TopEnv -> Name -> UModule -> TopPassM Val
evalUModuleVal env v m = do
  env' <- evalUModule env m
  let val = lookupBindings (env <> env') (v:>())
  backend <- asks evalEngine
  liftIO $ substArrayLiterals backend val

lookupBindings :: Scope -> VarP ann -> Atom
lookupBindings scope v = reduceAtom scope x
  where (_, LetBound PlainLet (Atom x)) = scope ! v

-- TODO: extract only the relevant part of the env we can check for module-level
-- unbound vars and upstream errors here. This should catch all unbound variable
-- errors, but there could still be internal shadowing errors.
evalUModule :: TopEnv -> UModule -> TopPassM TopEnv
evalUModule env untyped = do
  -- TODO: it's handy to log the env, but we need to filter out just the
  --       relevant part (transitive closure of free vars)
  -- logTop $ MiscLog $ "\n" ++ pprint env
  logPass Parse untyped
  typed <- liftEitherIO $ inferModule env untyped
  checkPass TypePass typed
  synthed <- liftEitherIO $ synthModule env typed
  -- TODO: check that the type of module exports doesn't change from here on
  checkPass SynthPass synthed
  evalModule env synthed

evalModule :: TopEnv -> Module -> TopPassM TopEnv
evalModule bindings normalized = do
  let defunctionalized = simplifyModule bindings normalized
  checkPass SimpPass defunctionalized
  evaluated <- evalSimplified defunctionalized (evalBackend bindings)
  checkPass ResultPass evaluated
  Module Evaluated [] bindings <- return evaluated
  return bindings

initializeBackend :: Backend -> IO BackendEngine
initializeBackend backend = case backend of
  LLVM     -> LLVMEngine False <$> newMVar mempty
  LLVMCUDA -> if hasCUDA
                then LLVMEngine True  <$> newMVar mempty
                else error "Dex built without CUDA support"
  JAX      -> JaxServer  <$> startPipeServer "python3" ["misc/py/jax_call.py"]
  _ -> error "Not implemented"

arrayVars :: HasVars a => a -> [Var]
arrayVars x = foldMap go $ envPairs (freeVars x)
  where go :: (Name, (Type, BinderInfo)) -> [Var]
        go (v@(GlobalArrayName _), (ty, _)) = [v :> ty]
        go _ = []

evalBackend :: Bindings -> Block -> TopPassM Atom
evalBackend bindings block = do
  backend <- asks evalEngine
  logger  <- asks logService
  let inVars = arrayVars block
  case backend of
<<<<<<< HEAD
    LLVMEngine engine -> do
      let (impFunction, impAtom) = toImpFunction bindings (inVars, block)
=======
    LLVMEngine isCuda llvmEnv -> do
      let (impFunction, impAtom) = toImpFunction (inVars, block)
>>>>>>> 616e729a
      checkPass ImpPass impFunction
      logPass ImpPass (pprint impAtom)
      -- logPass Flops $ impFunctionFlops impFunction
      resultAtom <- liftIO $ modifyMVar llvmEnv $ \env -> do
        let inPtrs = fmap (env !) inVars
        llvmFunc <- if isCuda
          then do
            let mdImpFunction = impToMDImp impFunction
            ptxFunction <- traverse compileKernel mdImpFunction
            return $ mdImpToLLVM ptxFunction
          else return $ impToLLVM impFunction
        outPtrs <- callLLVM logger llvmFunc inPtrs
        let (ImpFunction impOutVars _ _) = impFunction
        let (GlobalArrayName i) = fromMaybe (GlobalArrayName 0) $ envMaxName env
        let outNames = GlobalArrayName <$> [i+1..]
        let env' = foldMap varAsEnv $ zipWith (:>) outNames outPtrs
        let substEnv = foldMap mkSubstEnv $ zip outNames impOutVars
        return (env <> env', subst (substEnv, mempty) impAtom)
      -- resultAtom is ill typed because it might contain pointers to scalar arrays
      -- in place of scalars. We fix it up by loading from each of those arrays in here.
      let scalarVars = filter isScalarRef $ envAsVars $ fmap fst $ freeVars resultAtom
      scalarArrs <- liftIO $ requestArrays backend scalarVars
      let scalarVals = fmap (Con . Lit . fromJust . scalarFromArray) scalarArrs
      let scalarSubstEnv = foldMap (uncurry (@>)) $ zip scalarVars scalarVals
      return $ subst (scalarSubstEnv, mempty) resultAtom
      where
        mkSubstEnv :: (Name, Var) -> SubstEnv
        mkSubstEnv (outName, impVar) = impVar @> (Var $ (outName :> varType impVar))

        isScalarRef (_ :> ArrayTy (BaseTy _)) = True
        isScalarRef _ = False

        compileKernel :: ImpKernel -> IO PTXKernel
        compileKernel k = do
          let llvmKernel = impKernelToLLVM k
          putStrLn $ show llvmKernel
          compilePTX logger llvmKernel
    JaxServer server -> do
      -- callPipeServer (psPop (psPop server)) $ arrayFromScalar (IntLit 123)
      let jfun = toJaxFunction (inVars, block)
      checkPass JAXPass jfun
      let jfunSimp = simplifyJaxFunction jfun
      checkPass JAXSimpPass jfunSimp
      let jfunDCE = dceJaxFunction jfunSimp
      checkPass JAXSimpPass jfunDCE
      let inVars' = map (fmap typeToJType) inVars
      (outVars, jaxprDump) <- callPipeServer server (jfunDCE, inVars')
      logPass JaxprAndHLO jaxprDump
      let outVars' = map (fmap jTypeToType) outVars
      return $ reStructureArrays (getType block) $ map Var outVars'
    InterpEngine -> return $ evalBlock mempty block

requestArrays :: BackendEngine -> [Var] -> IO [Array]
requestArrays _ [] = return []
requestArrays backend vs = case backend of
  LLVMEngine isCuda env -> do
    env' <- readMVar env
    forM vs $ \v@(_ :> ArrayTy ty) -> do
      let arrTy@(size, _) = typeToArrayType ty
      case envLookup env' v of
        Just ref -> do
          hostRef <- case (isCuda, ty) of
            (True , BaseTy _) -> return ref  -- Scalar references are stored on the host
            (True , _       ) -> loadCUDAArray ref (fromIntegral $ size * 8)
            (False, _       ) -> return ref
          loadArray (ArrayRef arrTy hostRef)
        Nothing  -> error "Array lookup failed"
  JaxServer server -> do
    let vs' = map (fmap typeToJType) vs
    callPipeServer (psPop server) vs'
  _ -> error "Not implemented"

substArrayLiterals :: (HasVars a, HasType a) => BackendEngine -> a -> IO a
substArrayLiterals backend x = do
  -- We first need to substitute the arrays used in the types. Our atom types
  -- are monotonic, so it's enough to ask for the arrays used in the type of the
  -- atom as a whole, without worrying about types hidden within the atom.
  x' <- substArrayLiterals' backend (arrayVars (getType x)) x
  substArrayLiterals' backend (arrayVars x') x'

substArrayLiterals' :: HasVars a => BackendEngine -> [Var] -> a -> IO a
substArrayLiterals' backend vs x = do
  arrays <- requestArrays backend vs
  let arrayAtoms = [Con $ ArrayLit ty arr | (_:>ty, arr) <- zip vs arrays]
  return $ subst (newEnv vs arrayAtoms, mempty) x

checkPass :: (Pretty a, Checkable a) => PassName -> a -> TopPassM ()
checkPass name x = do
  logPass name x
  liftEitherIO $ checkValid x
  logTop $ MiscLog $ pprint name ++ " checks passed"

logPass :: Pretty a => PassName -> a -> TopPassM ()
logPass passName x = logTop $ PassInfo passName $ pprint x

addCtx :: SourceBlock -> Err -> Err
addCtx block err@(Err e src s) = case src of
  Nothing -> err
  Just (start, stop) ->
    Err e Nothing $ s ++ "\n\n" ++ ctx
    where n = sbOffset block
          ctx = highlightRegion (start - n, stop - n) (sbText block)

logTop :: Output -> TopPassM ()
logTop x = do
  logger <- asks logService
  logThis logger [x]<|MERGE_RESOLUTION|>--- conflicted
+++ resolved
@@ -192,13 +192,8 @@
   logger  <- asks logService
   let inVars = arrayVars block
   case backend of
-<<<<<<< HEAD
-    LLVMEngine engine -> do
+    LLVMEngine isCuda llvmEnv -> do
       let (impFunction, impAtom) = toImpFunction bindings (inVars, block)
-=======
-    LLVMEngine isCuda llvmEnv -> do
-      let (impFunction, impAtom) = toImpFunction (inVars, block)
->>>>>>> 616e729a
       checkPass ImpPass impFunction
       logPass ImpPass (pprint impAtom)
       -- logPass Flops $ impFunctionFlops impFunction
